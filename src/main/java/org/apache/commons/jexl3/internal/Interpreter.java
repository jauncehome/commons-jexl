/*
 * Licensed to the Apache Software Foundation (ASF) under one or more
 * contributor license agreements.  See the NOTICE file distributed with
 * this work for additional information regarding copyright ownership.
 * The ASF licenses this file to You under the Apache License, Version 2.0
 * (the "License"); you may not use this file except in compliance with
 * the License.  You may obtain a copy of the License at
 *
 *      http://www.apache.org/licenses/LICENSE-2.0
 *
 * Unless required by applicable law or agreed to in writing, software
 * distributed under the License is distributed on an "AS IS" BASIS,
 * WITHOUT WARRANTIES OR CONDITIONS OF ANY KIND, either express or implied.
 * See the License for the specific language governing permissions and
 * limitations under the License.
 */
//CSOFF: FileLength
package org.apache.commons.jexl3.internal;

import org.apache.commons.jexl3.JexlArithmetic;
import org.apache.commons.jexl3.JexlContext;
import org.apache.commons.jexl3.JexlEngine;
import org.apache.commons.jexl3.JexlException;
import org.apache.commons.jexl3.JexlOperator;
import org.apache.commons.jexl3.JexlScript;
import org.apache.commons.jexl3.JxltEngine;
import org.apache.commons.jexl3.introspection.JexlMethod;
import org.apache.commons.jexl3.introspection.JexlPropertyGet;
import org.apache.commons.jexl3.introspection.JexlPropertySet;
import org.apache.commons.jexl3.introspection.JexlUberspect.PropertyResolver;

import org.apache.commons.jexl3.parser.ASTAddNode;
import org.apache.commons.jexl3.parser.ASTAndNode;
import org.apache.commons.jexl3.parser.ASTAnnotatedStatement;
import org.apache.commons.jexl3.parser.ASTAnnotation;
import org.apache.commons.jexl3.parser.ASTArguments;
import org.apache.commons.jexl3.parser.ASTArrayAccess;
import org.apache.commons.jexl3.parser.ASTArrayConstructorNode;
import org.apache.commons.jexl3.parser.ASTArrayLiteral;
import org.apache.commons.jexl3.parser.ASTArrayOpenDimension;
import org.apache.commons.jexl3.parser.ASTAssertStatement;
import org.apache.commons.jexl3.parser.ASTAssignment;
import org.apache.commons.jexl3.parser.ASTBitwiseAndNode;
import org.apache.commons.jexl3.parser.ASTBitwiseComplNode;
import org.apache.commons.jexl3.parser.ASTBitwiseOrNode;
import org.apache.commons.jexl3.parser.ASTBitwiseXorNode;
import org.apache.commons.jexl3.parser.ASTBlock;
import org.apache.commons.jexl3.parser.ASTBreak;
import org.apache.commons.jexl3.parser.ASTCastNode;
import org.apache.commons.jexl3.parser.ASTClassLiteral;
import org.apache.commons.jexl3.parser.ASTConstructorNode;
import org.apache.commons.jexl3.parser.ASTContinue;
import org.apache.commons.jexl3.parser.ASTDecrementNode;
import org.apache.commons.jexl3.parser.ASTDecrementPostfixNode;
import org.apache.commons.jexl3.parser.ASTDivNode;
import org.apache.commons.jexl3.parser.ASTDoWhileStatement;
import org.apache.commons.jexl3.parser.ASTEQNode;
import org.apache.commons.jexl3.parser.ASTERNode;
import org.apache.commons.jexl3.parser.ASTEWNode;
import org.apache.commons.jexl3.parser.ASTElvisNode;
import org.apache.commons.jexl3.parser.ASTEmptyFunction;
import org.apache.commons.jexl3.parser.ASTEmptyMethod;
import org.apache.commons.jexl3.parser.ASTEnumerationNode;
import org.apache.commons.jexl3.parser.ASTEnumerationReference;
import org.apache.commons.jexl3.parser.ASTExpressionStatement;
import org.apache.commons.jexl3.parser.ASTExtVar;
import org.apache.commons.jexl3.parser.ASTFalseNode;
import org.apache.commons.jexl3.parser.ASTForStatement;
import org.apache.commons.jexl3.parser.ASTForInitializationNode;
import org.apache.commons.jexl3.parser.ASTForTerminationNode;
import org.apache.commons.jexl3.parser.ASTForIncrementNode;
import org.apache.commons.jexl3.parser.ASTForeachStatement;
import org.apache.commons.jexl3.parser.ASTForeachVar;
import org.apache.commons.jexl3.parser.ASTFunctionNode;
import org.apache.commons.jexl3.parser.ASTGENode;
import org.apache.commons.jexl3.parser.ASTGTNode;
import org.apache.commons.jexl3.parser.ASTIdentifier;
import org.apache.commons.jexl3.parser.ASTIdentifierAccess;
import org.apache.commons.jexl3.parser.ASTIdentifierAccessJxlt;
import org.apache.commons.jexl3.parser.ASTIncrementNode;
import org.apache.commons.jexl3.parser.ASTIncrementPostfixNode;
import org.apache.commons.jexl3.parser.ASTIndirectNode;
import org.apache.commons.jexl3.parser.ASTInitialization;
import org.apache.commons.jexl3.parser.ASTInitializedArrayConstructorNode;
import org.apache.commons.jexl3.parser.ASTInlinePropertyAssignment;
import org.apache.commons.jexl3.parser.ASTInlinePropertyArrayEntry;
import org.apache.commons.jexl3.parser.ASTInlinePropertyEntry;
import org.apache.commons.jexl3.parser.ASTInnerConstructorNode;
import org.apache.commons.jexl3.parser.ASTIfStatement;
import org.apache.commons.jexl3.parser.ASTIOFNode;
import org.apache.commons.jexl3.parser.ASTISNode;
import org.apache.commons.jexl3.parser.ASTJexlLambda;
import org.apache.commons.jexl3.parser.ASTJexlScript;
import org.apache.commons.jexl3.parser.ASTJxltLiteral;
import org.apache.commons.jexl3.parser.ASTLENode;
import org.apache.commons.jexl3.parser.ASTLTNode;
import org.apache.commons.jexl3.parser.ASTMapEntry;
import org.apache.commons.jexl3.parser.ASTMapEntryLiteral;
import org.apache.commons.jexl3.parser.ASTMapEnumerationNode;
import org.apache.commons.jexl3.parser.ASTMapLiteral;
import org.apache.commons.jexl3.parser.ASTMapProjectionNode;
import org.apache.commons.jexl3.parser.ASTMethodNode;
import org.apache.commons.jexl3.parser.ASTMethodReference;
import org.apache.commons.jexl3.parser.ASTModNode;
import org.apache.commons.jexl3.parser.ASTMulNode;
import org.apache.commons.jexl3.parser.ASTMultipleAssignment;
import org.apache.commons.jexl3.parser.ASTMultipleIdentifier;
import org.apache.commons.jexl3.parser.ASTMultipleInitialization;
import org.apache.commons.jexl3.parser.ASTNENode;
import org.apache.commons.jexl3.parser.ASTNEWNode;
import org.apache.commons.jexl3.parser.ASTNINode;
import org.apache.commons.jexl3.parser.ASTNIOFNode;
import org.apache.commons.jexl3.parser.ASTNRNode;
import org.apache.commons.jexl3.parser.ASTNSWNode;
import org.apache.commons.jexl3.parser.ASTNotNode;
import org.apache.commons.jexl3.parser.ASTNullAssignment;
import org.apache.commons.jexl3.parser.ASTNullLiteral;
import org.apache.commons.jexl3.parser.ASTNullpNode;
import org.apache.commons.jexl3.parser.ASTNumberLiteral;
import org.apache.commons.jexl3.parser.ASTOrNode;
import org.apache.commons.jexl3.parser.ASTPointerNode;
import org.apache.commons.jexl3.parser.ASTProjectionNode;
import org.apache.commons.jexl3.parser.ASTQualifiedConstructorNode;
import org.apache.commons.jexl3.parser.ASTRangeNode;
import org.apache.commons.jexl3.parser.ASTReductionNode;
import org.apache.commons.jexl3.parser.ASTReference;
import org.apache.commons.jexl3.parser.ASTReferenceExpression;
import org.apache.commons.jexl3.parser.ASTRegexLiteral;
import org.apache.commons.jexl3.parser.ASTRemove;
import org.apache.commons.jexl3.parser.ASTReturnStatement;
import org.apache.commons.jexl3.parser.ASTSWNode;
import org.apache.commons.jexl3.parser.ASTSelectionNode;
import org.apache.commons.jexl3.parser.ASTSetAddNode;
import org.apache.commons.jexl3.parser.ASTSetAndNode;
import org.apache.commons.jexl3.parser.ASTSetDivNode;
import org.apache.commons.jexl3.parser.ASTSetLiteral;
import org.apache.commons.jexl3.parser.ASTSetModNode;
import org.apache.commons.jexl3.parser.ASTSetMultNode;
import org.apache.commons.jexl3.parser.ASTSetOrNode;
import org.apache.commons.jexl3.parser.ASTSetSubNode;
import org.apache.commons.jexl3.parser.ASTSetShlNode;
import org.apache.commons.jexl3.parser.ASTSetSarNode;
import org.apache.commons.jexl3.parser.ASTSetShrNode;
import org.apache.commons.jexl3.parser.ASTSetXorNode;
import org.apache.commons.jexl3.parser.ASTShiftLeftNode;
import org.apache.commons.jexl3.parser.ASTShiftRightNode;
import org.apache.commons.jexl3.parser.ASTShiftRightUnsignedNode;
import org.apache.commons.jexl3.parser.ASTSizeFunction;
import org.apache.commons.jexl3.parser.ASTSizeMethod;
import org.apache.commons.jexl3.parser.ASTStartCountNode;
import org.apache.commons.jexl3.parser.ASTStopCountNode;
import org.apache.commons.jexl3.parser.ASTStringLiteral;
import org.apache.commons.jexl3.parser.ASTSubNode;
import org.apache.commons.jexl3.parser.ASTSwitchExpression;
import org.apache.commons.jexl3.parser.ASTSwitchExpressionCase;
import org.apache.commons.jexl3.parser.ASTSwitchExpressionCaseLabel;
import org.apache.commons.jexl3.parser.ASTSwitchExpressionDefault;
import org.apache.commons.jexl3.parser.ASTSwitchStatement;
import org.apache.commons.jexl3.parser.ASTSwitchStatementCase;
import org.apache.commons.jexl3.parser.ASTSwitchStatementDefault;
import org.apache.commons.jexl3.parser.ASTSynchronizedStatement;
import org.apache.commons.jexl3.parser.ASTTernaryNode;
import org.apache.commons.jexl3.parser.ASTThisNode;
import org.apache.commons.jexl3.parser.ASTThrowStatement;
import org.apache.commons.jexl3.parser.ASTTrueNode;
import org.apache.commons.jexl3.parser.ASTTryStatement;
import org.apache.commons.jexl3.parser.ASTTryVar;
import org.apache.commons.jexl3.parser.ASTTryWithResourceStatement;
import org.apache.commons.jexl3.parser.ASTTryResource;
import org.apache.commons.jexl3.parser.ASTUnaryMinusNode;
import org.apache.commons.jexl3.parser.ASTUnaryPlusNode;
import org.apache.commons.jexl3.parser.ASTVar;
import org.apache.commons.jexl3.parser.ASTWhileStatement;
import org.apache.commons.jexl3.parser.JexlNode;
import org.apache.commons.jexl3.parser.Node;

import java.util.Collections;
import java.util.HashMap;
import java.util.Iterator;
import java.util.List;
import java.util.ArrayList;
import java.util.Set;
import java.util.Map;
import java.util.AbstractMap;
import java.util.NoSuchElementException;
import java.util.concurrent.Callable;

import java.lang.reflect.Array;
/**
 * An interpreter of JEXL syntax.
 *
 * @since 2.0
 */
public class Interpreter extends InterpreterBase {
    /** The operators evaluation delegate. */
    protected final Operators operators;
    /** Frame height. */
    protected int fp = 0;
    /** Symbol values. */
    protected final Scope.Frame frame;
    /** The context to store/retrieve variables. */
    protected final JexlContext.NamespaceResolver ns;
    /** The map of 'prefix:function' to object resolving as namespaces. */
    protected final Map<String, Object> functions;
    /** The map of dynamically creates namespaces, NamespaceFunctor or duck-types of those. */
    protected Map<String, Object> functors;

    /**
     * The thread local interpreter.
     */
    protected static final java.lang.ThreadLocal<Interpreter> INTER =
                       new java.lang.ThreadLocal<Interpreter>();

    /**
     * Creates an interpreter.
     * @param engine   the engine creating this interpreter
     * @param aContext the context to evaluate expression
     * @param eFrame   the interpreter evaluation frame
     */
    protected Interpreter(Engine engine, JexlContext aContext, Scope.Frame eFrame) {
        super(engine, aContext);
        this.operators = new Operators(this);
        this.frame = eFrame;
        if (this.context instanceof JexlContext.NamespaceResolver) {
            ns = ((JexlContext.NamespaceResolver) context);
        } else {
            ns = Engine.EMPTY_NS;
        }
        this.functions = jexl.functions;
        this.functors = null;
    }

    /**
     * Copy constructor.
     * @param ii  the interpreter to copy
     * @param jexla the arithmetic instance to use (or null)
     */
    protected Interpreter(Interpreter ii, JexlArithmetic jexla) {
        super(ii, jexla);
        operators = ii.operators;
        frame = ii.frame;
        ns = ii.ns;
        functions = ii.functions;
        functors = ii.functors;
    }

    /**
     * Swaps the current thread local interpreter.
     * @param inter the interpreter or null
     * @return the previous thread local interpreter
     */
    protected Interpreter putThreadInterpreter(Interpreter inter) {
        Interpreter pinter = INTER.get();
        INTER.set(inter);
        return pinter;
    }

    /**
     * Interpret the given script/expression.
     * <p>
     * If the underlying JEXL engine is silent, errors will be logged through
     * its logger as warning.
     * @param node the script or expression to interpret.
     * @return the result of the interpretation.
     * @throws JexlException if any error occurs during interpretation.
     */
    public Object interpret(JexlNode node) {
        JexlContext.ThreadLocal tcontext = null;
        JexlEngine tjexl = null;
        Interpreter tinter = null;
        try {
            tinter = putThreadInterpreter(this);
            if (tinter != null) {
                fp = tinter.fp + 1;
            }
            if (context instanceof JexlContext.ThreadLocal) {
                tcontext = jexl.putThreadLocal((JexlContext.ThreadLocal) context);
            }
            tjexl = jexl.putThreadEngine(jexl);
            if (fp > jexl.stackOverflow) {
                throw new JexlException.StackOverflow(node.jexlInfo(), "jexl (" + jexl.stackOverflow + ")", null);
            }
            cancelCheck(node);
            return node.jjtAccept(this, null);
        } catch(StackOverflowError xstack) {
            JexlException xjexl = new JexlException.StackOverflow(node.jexlInfo(), "jvm", xstack);
            if (!isSilent()) {
                throw xjexl.clean();
            }
            if (logger.isWarnEnabled()) {
                logger.warn(xjexl.getMessage(), xjexl.getCause());
            }
        } catch (JexlException.Return xreturn) {
            return xreturn.getValue();
        } catch (JexlException.Cancel xcancel) {
            cancelled |= Thread.interrupted();
            if (isCancellable()) {
                throw xcancel.clean();
            }
        } catch (JexlException xjexl) {
            if (!isSilent()) {
                throw xjexl.clean();
            }
            if (logger.isWarnEnabled()) {
                logger.warn(xjexl.getMessage(), xjexl.getCause());
            }
        } finally {
            synchronized(this) {
                if (functors != null) {
                    for (Object functor : functors.values()) {
                        closeIfSupported(functor);
                    }
                    functors.clear();
                    functors = null;
                }
            }
            jexl.putThreadEngine(tjexl);
            if (context instanceof JexlContext.ThreadLocal) {
                jexl.putThreadLocal(tcontext);
            }
            if (tinter != null) {
                fp = tinter.fp - 1;
            }
            putThreadInterpreter(tinter);
        }
        return null;
    }

    /**
     * Resolves a namespace, eventually allocating an instance using context as constructor argument.
     * <p>
     * The lifetime of such instances span the current expression or script evaluation.</p>
     * @param prefix the prefix name (may be null for global namespace)
     * @param node   the AST node
     * @return the namespace instance
     */
    protected Object resolveNamespace(String prefix, JexlNode node) {
        Object namespace;
        // check whether this namespace is a functor
        synchronized (this) {
            if (functors != null) {
                namespace = functors.get(prefix);
                if (namespace != null) {
                    return namespace;
                }
            }
        }
        // check if namespace is a resolver
        namespace = ns.resolveNamespace(prefix);
        if (namespace == null) {
            namespace = functions.get(prefix);
            if (prefix != null && namespace == null) {
                throw new JexlException(node, "no such function namespace " + prefix, null);
            }
        }
        // shortcut if ns is known to be not-a-functor
        final boolean cacheable = cache;
        Object cached = cacheable ? node.jjtGetValue() : null;
        if (cached != JexlContext.NamespaceFunctor.class) {
            // allow namespace to instantiate a functor with context if possible, not an error otherwise
            Object functor = null;
            if (namespace instanceof JexlContext.NamespaceFunctor) {
                functor = ((JexlContext.NamespaceFunctor) namespace).createFunctor(context);
            } else if (namespace instanceof Class<?> || namespace instanceof String) {
                try {
                    // attempt to reuse last ctor cached in volatile JexlNode.value
                    if (cached instanceof JexlMethod) {
                        Object eval = ((JexlMethod) cached).tryInvoke(null, context);
                        if (JexlEngine.TRY_FAILED != eval) {
                            functor = eval;
                        }
                    }
                    if (functor == null) {
                        JexlMethod ctor = uberspect.getConstructor(namespace, context);
                        if (ctor != null) {
                            functor = ctor.invoke(namespace, context);
                            if (cacheable && ctor.isCacheable()) {
                                node.jjtSetValue(ctor);
                            }
                        }
                    }
                } catch (Exception xinst) {
                    throw new JexlException(node, "unable to instantiate namespace " + prefix, xinst);
                }

            }
            // got a functor, store it and return it
            if (functor != null) {
                synchronized (this) {
                    if (functors == null) {
                        functors = new HashMap<String, Object>();
                    }
                    functors.put(prefix, functor);
                }
                return functor;
            } else {
                // use the NamespaceFunctor class to tag this node as not-a-functor
                node.jjtSetValue(JexlContext.NamespaceFunctor.class);
            }
        }
        return namespace;
    }

    @Override
    protected Object visit(ASTAddNode node, Object data) {
        Object left = node.jjtGetChild(0).jjtAccept(this, data);
        Object right = node.jjtGetChild(1).jjtAccept(this, data);
        try {
            Object result = operators.tryOverload(node, JexlOperator.ADD, left, right);
            return result != JexlEngine.TRY_FAILED ? result : arithmetic.add(left, right);
        } catch (ArithmeticException xrt) {
            throw new JexlException(node, "+ error", xrt);
        }
    }

    @Override
    protected Object visit(ASTSubNode node, Object data) {
        Object left = node.jjtGetChild(0).jjtAccept(this, data);
        Object right = node.jjtGetChild(1).jjtAccept(this, data);
        try {
            Object result = operators.tryOverload(node, JexlOperator.SUBTRACT, left, right);
            return result != JexlEngine.TRY_FAILED ? result : arithmetic.subtract(left, right);
        } catch (ArithmeticException xrt) {
            throw new JexlException(node, "- error", xrt);
        }
    }

    @Override
    protected Object visit(ASTMulNode node, Object data) {
        Object left = node.jjtGetChild(0).jjtAccept(this, data);
        Object right = node.jjtGetChild(1).jjtAccept(this, data);
        try {
            Object result = operators.tryOverload(node, JexlOperator.MULTIPLY, left, right);
            return result != JexlEngine.TRY_FAILED ? result : arithmetic.multiply(left, right);
        } catch (ArithmeticException xrt) {
            JexlNode xnode = findNullOperand(xrt, node, left, right);
            throw new JexlException(xnode, "* error", xrt);
        }
    }

    @Override
    protected Object visit(ASTDivNode node, Object data) {
        Object left = node.jjtGetChild(0).jjtAccept(this, data);
        Object right = node.jjtGetChild(1).jjtAccept(this, data);
        try {
            Object result = operators.tryOverload(node, JexlOperator.DIVIDE, left, right);
            return result != JexlEngine.TRY_FAILED ? result : arithmetic.divide(left, right);
        } catch (ArithmeticException xrt) {
            if (!arithmetic.isStrict()) {
                return 0.0d;
            }
            JexlNode xnode = findNullOperand(xrt, node, left, right);
            throw new JexlException(xnode, "/ error", xrt);
        }
    }

    @Override
    protected Object visit(ASTModNode node, Object data) {
        Object left = node.jjtGetChild(0).jjtAccept(this, data);
        Object right = node.jjtGetChild(1).jjtAccept(this, data);
        try {
            Object result = operators.tryOverload(node, JexlOperator.MOD, left, right);
            return result != JexlEngine.TRY_FAILED ? result : arithmetic.mod(left, right);
        } catch (ArithmeticException xrt) {
            if (!arithmetic.isStrict()) {
                return 0.0d;
            }
            JexlNode xnode = findNullOperand(xrt, node, left, right);
            throw new JexlException(xnode, "% error", xrt);
        }
    }

    @Override
    protected Object visit(ASTShiftLeftNode node, Object data) {
        Object left = node.jjtGetChild(0).jjtAccept(this, data);
        Object right = node.jjtGetChild(1).jjtAccept(this, data);
        try {
            Object result = operators.tryOverload(node, JexlOperator.SHL, left, right);
            return result != JexlEngine.TRY_FAILED ? result : arithmetic.leftShift(left, right);
        } catch (ArithmeticException xrt) {
            JexlNode xnode = findNullOperand(xrt, node, left, right);
            throw new JexlException(xnode, "<< error", xrt);
        }
    }

    @Override
    protected Object visit(ASTShiftRightNode node, Object data) {
        Object left = node.jjtGetChild(0).jjtAccept(this, data);
        Object right = node.jjtGetChild(1).jjtAccept(this, data);
        try {
            Object result = operators.tryOverload(node, JexlOperator.SAR, left, right);
            return result != JexlEngine.TRY_FAILED ? result : arithmetic.rightShift(left, right);
        } catch (ArithmeticException xrt) {
            JexlNode xnode = findNullOperand(xrt, node, left, right);
            throw new JexlException(xnode, ">> error", xrt);
        }
    }

    @Override
    protected Object visit(ASTShiftRightUnsignedNode node, Object data) {
        Object left = node.jjtGetChild(0).jjtAccept(this, data);
        Object right = node.jjtGetChild(1).jjtAccept(this, data);
        try {
            Object result = operators.tryOverload(node, JexlOperator.SHR, left, right);
            return result != JexlEngine.TRY_FAILED ? result : arithmetic.rightShiftUnsigned(left, right);
        } catch (ArithmeticException xrt) {
            JexlNode xnode = findNullOperand(xrt, node, left, right);
            throw new JexlException(xnode, ">>> error", xrt);
        }
    }

    @Override
    protected Object visit(ASTBitwiseAndNode node, Object data) {
        Object left = node.jjtGetChild(0).jjtAccept(this, data);
        Object right = node.jjtGetChild(1).jjtAccept(this, data);
        try {
            Object result = operators.tryOverload(node, JexlOperator.AND, left, right);
            return result != JexlEngine.TRY_FAILED ? result : arithmetic.and(left, right);
        } catch (ArithmeticException xrt) {
            throw new JexlException(node, "& error", xrt);
        }
    }

    @Override
    protected Object visit(ASTBitwiseOrNode node, Object data) {
        Object left = node.jjtGetChild(0).jjtAccept(this, data);
        Object right = node.jjtGetChild(1).jjtAccept(this, data);
        try {
            Object result = operators.tryOverload(node, JexlOperator.OR, left, right);
            return result != JexlEngine.TRY_FAILED ? result : arithmetic.or(left, right);
        } catch (ArithmeticException xrt) {
            throw new JexlException(node, "| error", xrt);
        }
    }

    @Override
    protected Object visit(ASTBitwiseXorNode node, Object data) {
        Object left = node.jjtGetChild(0).jjtAccept(this, data);
        Object right = node.jjtGetChild(1).jjtAccept(this, data);
        try {
            Object result = operators.tryOverload(node, JexlOperator.XOR, left, right);
            return result != JexlEngine.TRY_FAILED ? result : arithmetic.xor(left, right);
        } catch (ArithmeticException xrt) {
            throw new JexlException(node, "^ error", xrt);
        }
    }

    @Override
    protected Object visit(ASTISNode node, Object data) {
        Object left = node.jjtGetChild(0).jjtAccept(this, data);
        Object right = node.jjtGetChild(1).jjtAccept(this, data);
        return left == right;
    }

    @Override
    protected Object visit(ASTNINode node, Object data) {
        Object left = node.jjtGetChild(0).jjtAccept(this, data);
        Object right = node.jjtGetChild(1).jjtAccept(this, data);
        return left != right;
    }

    @Override
    protected Object visit(ASTEQNode node, Object data) {
        Object left = node.jjtGetChild(0).jjtAccept(this, data);
        Object right = node.jjtGetChild(1).jjtAccept(this, data);
        try {
            Object result = operators.tryOverload(node, JexlOperator.EQ, left, right);
            return result != JexlEngine.TRY_FAILED
                   ? result
                   : arithmetic.equals(left, right) ? Boolean.TRUE : Boolean.FALSE;
        } catch (ArithmeticException xrt) {
            throw new JexlException(node, "== error", xrt);
        }
    }

    @Override
    protected Object visit(ASTNENode node, Object data) {
        Object left = node.jjtGetChild(0).jjtAccept(this, data);
        Object right = node.jjtGetChild(1).jjtAccept(this, data);
        try {
            Object result = operators.tryOverload(node, JexlOperator.EQ, left, right);
            return result != JexlEngine.TRY_FAILED
                   ? arithmetic.toBoolean(result) ? Boolean.FALSE : Boolean.TRUE
                   : arithmetic.equals(left, right) ? Boolean.FALSE : Boolean.TRUE;
        } catch (ArithmeticException xrt) {
            JexlNode xnode = findNullOperand(xrt, node, left, right);
            throw new JexlException(xnode, "!= error", xrt);
        }
    }

    @Override
    protected Object visit(ASTGENode node, Object data) {
        Object left = node.jjtGetChild(0).jjtAccept(this, data);
        Object right = node.jjtGetChild(1).jjtAccept(this, data);
        try {
            Object result = operators.tryOverload(node, JexlOperator.GTE, left, right);
            return result != JexlEngine.TRY_FAILED
                   ? result
                   : arithmetic.greaterThanOrEqual(left, right) ? Boolean.TRUE : Boolean.FALSE;
        } catch (ArithmeticException xrt) {
            throw new JexlException(node, ">= error", xrt);
        }
    }

    @Override
    protected Object visit(ASTGTNode node, Object data) {
        Object left = node.jjtGetChild(0).jjtAccept(this, data);
        Object right = node.jjtGetChild(1).jjtAccept(this, data);
        try {
            Object result = operators.tryOverload(node, JexlOperator.GT, left, right);
            return result != JexlEngine.TRY_FAILED
                   ? result
                   : arithmetic.greaterThan(left, right) ? Boolean.TRUE : Boolean.FALSE;
        } catch (ArithmeticException xrt) {
            throw new JexlException(node, "> error", xrt);
        }
    }

    @Override
    protected Object visit(ASTLENode node, Object data) {
        Object left = node.jjtGetChild(0).jjtAccept(this, data);
        Object right = node.jjtGetChild(1).jjtAccept(this, data);
        try {
            Object result = operators.tryOverload(node, JexlOperator.LTE, left, right);
            return result != JexlEngine.TRY_FAILED
                   ? result
                   : arithmetic.lessThanOrEqual(left, right) ? Boolean.TRUE : Boolean.FALSE;
        } catch (ArithmeticException xrt) {
            throw new JexlException(node, "<= error", xrt);
        }
    }

    @Override
    protected Object visit(ASTLTNode node, Object data) {
        Object left = node.jjtGetChild(0).jjtAccept(this, data);
        Object right = node.jjtGetChild(1).jjtAccept(this, data);
        try {
            Object result = operators.tryOverload(node, JexlOperator.LT, left, right);
            return result != JexlEngine.TRY_FAILED
                   ? result
                   : arithmetic.lessThan(left, right) ? Boolean.TRUE : Boolean.FALSE;
        } catch (ArithmeticException xrt) {
            throw new JexlException(node, "< error", xrt);
        }
    }

    @Override
    protected Object visit(ASTSWNode node, Object data) {
        Object left = node.jjtGetChild(0).jjtAccept(this, data);
        Object right = node.jjtGetChild(1).jjtAccept(this, data);
        return operators.startsWith(node, "^=", left, right) ? Boolean.TRUE : Boolean.FALSE;
    }

    @Override
    protected Object visit(ASTNSWNode node, Object data) {
        Object left = node.jjtGetChild(0).jjtAccept(this, data);
        Object right = node.jjtGetChild(1).jjtAccept(this, data);
        return operators.startsWith(node, "^!", left, right) ? Boolean.FALSE : Boolean.TRUE;
    }

    @Override
    protected Object visit(ASTEWNode node, Object data) {
        Object left = node.jjtGetChild(0).jjtAccept(this, data);
        Object right = node.jjtGetChild(1).jjtAccept(this, data);
        return operators.endsWith(node, "$=", left, right) ? Boolean.TRUE : Boolean.FALSE;
    }

    @Override
    protected Object visit(ASTNEWNode node, Object data) {
        Object left = node.jjtGetChild(0).jjtAccept(this, data);
        Object right = node.jjtGetChild(1).jjtAccept(this, data);
        return operators.endsWith(node, "$!", left, right) ? Boolean.FALSE : Boolean.TRUE;
    }

    @Override
    protected Object visit(ASTERNode node, Object data) {
        Object left = node.jjtGetChild(0).jjtAccept(this, data);
        Object right = node.jjtGetChild(1).jjtAccept(this, data);
        return operators.contains(node, "=~", right, left) ? Boolean.TRUE : Boolean.FALSE;
    }

    @Override
    protected Object visit(ASTNRNode node, Object data) {
        Object left = node.jjtGetChild(0).jjtAccept(this, data);
        Object right = node.jjtGetChild(1).jjtAccept(this, data);
        return operators.contains(node, "!~", right, left) ? Boolean.FALSE : Boolean.TRUE;
    }

    @Override
    protected Object visit(ASTIOFNode node, Object data) {
        Object left = node.jjtGetChild(0).jjtAccept(this, data);
        if (left != null) {
            Class k = left.getClass();
            ASTClassLiteral right = (ASTClassLiteral) node.jjtGetChild(1);
            Class type = right.getLiteral();
            int i = right.getArray();
            while (i-- > 0) {
                if (k.isArray()) {
                    k = k.getComponentType();
                } else {
                    return Boolean.FALSE;
                }
            }
            return type == null ? Boolean.TRUE : type.isAssignableFrom(k);
        }
        return Boolean.FALSE;
    }

    @Override
    protected Object visit(ASTNIOFNode node, Object data) {
        Object left = node.jjtGetChild(0).jjtAccept(this, data);
        if (left != null) {
            Class k = left.getClass();
            ASTClassLiteral right = (ASTClassLiteral) node.jjtGetChild(1);
            Class type = right.getLiteral();
            int i = right.getArray();
            while (i-- > 0) {
                if (k.isArray()) {
                    k = k.getComponentType();
                } else {
                    return Boolean.TRUE;
                }
            }
            return type == null ? Boolean.FALSE : !type.isAssignableFrom(k);
        }
        return Boolean.TRUE;
    }

    @Override
    protected Object visit(ASTRangeNode node, Object data) {
        Object left = node.jjtGetChild(0).jjtAccept(this, data);
        Object right = node.jjtGetChild(1).jjtAccept(this, data);
        try {
            return arithmetic.createRange(left, right);
        } catch (ArithmeticException xrt) {
            JexlNode xnode = findNullOperand(xrt, node, left, right);
            throw new JexlException(xnode, ".. error", xrt);
        }
    }

    @Override
    protected Object visit(ASTUnaryMinusNode node, Object data) {
        // use cached value if literal
        Object value = node.jjtGetValue();
        if (value != null && !(value instanceof JexlMethod)) {
            return value;
        }
        JexlNode valNode = node.jjtGetChild(0);
        Object val = valNode.jjtAccept(this, data);
        try {
            Object result = operators.tryOverload(node, JexlOperator.NEGATE, val);
            if (result != JexlEngine.TRY_FAILED) {
                return result;
            }
            Object number = arithmetic.negate(val);
            // attempt to recoerce to literal class
            if ((number instanceof Number)) {
                // cache if number literal and negate is idempotent
                if (valNode instanceof ASTNumberLiteral) {
                    number = arithmetic.narrowNumber((Number) number, ((ASTNumberLiteral) valNode).getLiteralClass());
                    if (arithmetic.isNegateStable()) {
                        node.jjtSetValue(number);
                    }
                }
            }
            return number;
        } catch (ArithmeticException xrt) {
            throw new JexlException(valNode, "- error", xrt);
        }
    }

    @Override
    protected Object visit(ASTUnaryPlusNode node, Object data) {
        // use cached value if literal
        Object value = node.jjtGetValue();
        if (value != null && !(value instanceof JexlMethod)) {
            return value;
        }
        JexlNode valNode = node.jjtGetChild(0);
        Object val = valNode.jjtAccept(this, data);
        try {
            Object result = operators.tryOverload(node, JexlOperator.POSITIVIZE, val);
            if (result != JexlEngine.TRY_FAILED) {
                return result;
            }
            Object number = arithmetic.positivize(val);
            if (valNode instanceof ASTNumberLiteral
                && number instanceof Number
                && arithmetic.isPositivizeStable()) {
                node.jjtSetValue(number);
            }
            return number;
        } catch (ArithmeticException xrt) {
            throw new JexlException(valNode, "- error", xrt);
        }
    }

    @Override
    protected Object visit(ASTIndirectNode node, Object data) {
        Object val = node.jjtGetChild(0).jjtAccept(this, data);
        if (val == null) {
            if (isStrictEngine()) {
                throw new JexlException(node, "Null dereference", null);
            } else {
                return null;
            }
        }
        if (val instanceof GetPointer)
            return ((GetPointer) val).get();

        return operators.indirect(node, val);
    }


    /**
     * Declares pointer dereference operator
     */
    public interface GetPointer {
        public Object get();
    }

    /**
     * Declares pointer dereference assignment operator
     */
    public interface SetPointer {
        public void set(Object right);
    }

    /**
     * Pointer to a final local variable.
     *
     */
    public class FinalVarPointer implements GetPointer {

        protected ASTIdentifier node;

        protected FinalVarPointer(ASTIdentifier node) {
            this.node = node;
        }

        @Override
        public Object get() {
            return frame.get(node.getSymbol());
        }
    }

    /**
     * Pointer to a local variable.
     *
     */
    public class VarPointer extends FinalVarPointer implements SetPointer {

        protected VarPointer(ASTIdentifier node) {
            super(node);
        }

        @Override
        public void set(Object value) {
            executeAssign(node, node, value, null, null);
        }
    }

    /**
     * Pointer to a context variable.
     *
     */
    public class ContextVarPointer implements GetPointer, SetPointer {

        protected String name;

        protected ContextVarPointer(String name) {
            this.name = name;
        }

        @Override
        public Object get() {
            return context.get(name);
        }

        @Override
        public void set(Object value) {
            context.set(name, value);
        }
    }

    /**
     * Pointer to a bean property.
     *
     */
    public class PropertyPointer implements GetPointer, SetPointer {

        protected JexlNode propertyNode;
        protected Object object;
        protected String property;

        protected PropertyPointer(JexlNode node, Object object, String property) {
            this.propertyNode = node;
            this.object = object;
            this.property = property;
        }

        @Override
        public Object get() {
            return getAttribute(object, property, propertyNode);
        }

        @Override
        public void set(Object value) {
            setAttribute(object, property, value, propertyNode, JexlOperator.PROPERTY_SET);
        }
    }

    /**
     * Pointer to an indexed element.
     *
     */
    public class ArrayPointer implements GetPointer, SetPointer {

        protected JexlNode propertyNode;
        protected Object object;
        protected Object index;

        protected ArrayPointer(JexlNode node, Object object, Object index) {
            this.propertyNode = node;
            this.object = object;
            this.index = index;
        }

        @Override
        public Object get() {
            return getAttribute(object, index, propertyNode);
        }

        @Override
        public void set(Object value) {
            setAttribute(object, index, value, propertyNode, JexlOperator.ARRAY_SET);
        }
    }

    @Override
    protected Object visit(ASTPointerNode node, Object data) {
        JexlNode left = node.jjtGetChild(0);
        if (left instanceof ASTIdentifier) {
            ASTIdentifier var = (ASTIdentifier) left;
            if (data != null) {
                return new PropertyPointer(var, data, var.getName());
            } else {
                int symbol = var.getSymbol();
                if (symbol >= 0) {
                    return var.isFinal() ? new FinalVarPointer(var) : new VarPointer(var);
                } else {
                    return new ContextVarPointer(var.getName());
                }
            }
        } else {
            Object object = data;
            int last = left.jjtGetNumChildren() - 1;
            boolean antish = true;
            // 1: follow children till penultimate, resolve dot/array
            JexlNode objectNode = null;
            StringBuilder ant = null;
            int v = 1;
            // start at 1 if symbol
            for (int c = 0; c < last; ++c) {
                objectNode = left.jjtGetChild(c);
                object = objectNode.jjtAccept(this, object);
                if (object != null) {
                    // disallow mixing antish variable & bean with same root; avoid ambiguity
                    antish = false;
                } else if (antish) {
                    if (ant == null) {
                        JexlNode first = left.jjtGetChild(0);
                        if (first instanceof ASTIdentifier && ((ASTIdentifier) first).getSymbol() < 0) {
                            ant = new StringBuilder(((ASTIdentifier) first).getName());
                        } else {
                            break;
                        }
                    }
                    for (; v <= c; ++v) {
                        JexlNode child = left.jjtGetChild(v);
                        if (child instanceof ASTIdentifierAccess) {
                            ant.append('.');
                            ant.append(((ASTIdentifierAccess) objectNode).getName());
                        } else {
                            break;
                        }
                    }
                    object = context.get(ant.toString());
                } else {
                    throw new JexlException(objectNode, "illegal address");
                }
            }
            // 2: last objectNode will perform assignement in all cases
            JexlNode propertyNode = left.jjtGetChild(last);
            if (propertyNode instanceof ASTIdentifierAccess) {
                String property = String.valueOf(evalIdentifier((ASTIdentifierAccess) propertyNode));
                if (object == null) {
                    // deal with antish variable
                    if (ant != null) {
                        if (last > 0) {
                            ant.append('.');
                        }
                        ant.append(property);
                        return new ContextVarPointer(ant.toString());
                    } else {
                        return new ContextVarPointer(property);
                    }
                }
                return new PropertyPointer(propertyNode, object, property);
            } else if (propertyNode instanceof ASTArrayAccess) {
                // can have multiple nodes - either an expression, integer literal or reference
                int numChildren = propertyNode.jjtGetNumChildren() - 1;
                for (int i = 0; i < numChildren; i++) {
                    JexlNode nindex = propertyNode.jjtGetChild(i);
                    Object index = nindex.jjtAccept(this, null);
                    object = getAttribute(object, index, nindex);
                }
                propertyNode = propertyNode.jjtGetChild(numChildren);
                Object property = propertyNode.jjtAccept(this, null);
                return new ArrayPointer(propertyNode, object, property);
            } else {
                throw new JexlException(objectNode, "illegal pointer form");
            }
        }
    }

    @Override
    protected Object visit(ASTBitwiseComplNode node, Object data) {
        Object arg = node.jjtGetChild(0).jjtAccept(this, data);
        try {
            Object result = operators.tryOverload(node, JexlOperator.COMPLEMENT, arg);
            return result != JexlEngine.TRY_FAILED ? result : arithmetic.complement(arg);
        } catch (ArithmeticException xrt) {
            throw new JexlException(node, "~ error", xrt);
        }
    }

    @Override
    protected Object visit(ASTNotNode node, Object data) {
        Object val = node.jjtGetChild(0).jjtAccept(this, data);
        try {
            Object result = operators.tryOverload(node, JexlOperator.NOT, val);
            return result != JexlEngine.TRY_FAILED ? result : arithmetic.not(val);
        } catch (ArithmeticException xrt) {
            throw new JexlException(node, "! error", xrt);
        }
    }

    @Override
    protected Object visit(ASTCastNode node, Object data) {
        // Type
        ASTClassLiteral type = (ASTClassLiteral) node.jjtGetChild(0);
        Class c = type.getLiteral();
        // Value
        Object val = node.jjtGetChild(1).jjtAccept(this, data);
        try {
            return arithmetic.cast(c, val);
        } catch (ArithmeticException xrt) {
            throw new JexlException(node, "cast error", xrt);
        }
    }

    @Override
    protected Object visit(ASTEnumerationReference node, Object data) {
        cancelCheck(node);
        final int numChildren = node.jjtGetNumChildren();
        // pass first piece of data in and loop through children
        Object object = data;
        JexlNode objectNode = null;
        for (int c = 0; c < numChildren; c++) {
            objectNode = node.jjtGetChild(c);
            // attempt to evaluate the property within the object)
            object = objectNode.jjtAccept(this, object);
            cancelCheck(node);
        }
        return object;
    }

    @Override
    protected Object visit(ASTEnumerationNode node, Object data) {
        final int numChildren = node.jjtGetNumChildren();
        if (numChildren == 1) {
            JexlNode valNode = node.jjtGetChild(0);
            Object iterableValue = valNode.jjtAccept(this, data);

            if (iterableValue != null) {
                Object forEach = operators.tryOverload(node, JexlOperator.FOR_EACH_INDEXED, iterableValue);
                Iterator<?> itemsIterator = forEach instanceof Iterator
                                      ? (Iterator<?>) forEach
                                      : uberspect.getIndexedIterator(iterableValue);
                return itemsIterator;
            } else {
                return null;
            }
        } else {
            Object initialValue = node.jjtGetChild(0).jjtAccept(this, data);

            ASTJexlLambda generator = (ASTJexlLambda) node.jjtGetChild(1);
            return new GeneratorIterator(initialValue, generator);
        }
    }

    public class GeneratorIterator implements Iterator<Object> {

        protected final ASTJexlLambda node;
        protected final Closure generator;

        protected int i;

        protected Object value;

        protected GeneratorIterator(Object initialValue, ASTJexlLambda node) {
            this.node = node;
            generator = new Closure(Interpreter.this, node);

            i = 0;
            value = initialValue;
        }

        protected void nextValue() {

            i += 1;

            int argCount = node.getArgCount();

            Object[] argv = null;

            if (argCount == 0) {
                argv = EMPTY_PARAMS;
            } else if (argCount == 1) {
                argv = new Object[] {value};
            } else if (argCount == 2) {
                argv = new Object[] {i, value};
            }

            value = generator.execute(null, argv);
        }

        @Override
        public boolean hasNext() {
            return value != null;
        }

        @Override
        public Object next() {
            cancelCheck(node);

            if (value == null)
                throw new NoSuchElementException();

            Object result = value;

            nextValue();

            return result;
        }

        @Override
        public void remove() throws UnsupportedOperationException {
            throw new UnsupportedOperationException();
        }

    }


    @Override
    protected Object visit(ASTExpressionStatement node, Object data) {
        cancelCheck(node);
        Object result = node.jjtGetChild(0).jjtAccept(this, data);
        return result;
    }

    @Override
    protected Object visit(ASTIfStatement node, Object data) {
        final int numChildren = node.jjtGetNumChildren();
        try {
            Object condition = node.jjtGetChild(0).jjtAccept(this, null);
            if (arithmetic.toBoolean(condition)) {
                // first objectNode is true statement
                return node.jjtGetChild(1).jjtAccept(this, null);
            }
            if (numChildren > 2) {
                // if there is an else, execute it.
                return node.jjtGetChild(2).jjtAccept(this, null);
            }
            return null;
        } catch (JexlException.Break stmtBreak) {
            String target = stmtBreak.getLabel();
            if (target == null || !target.equals(node.getLabel())) {
                throw stmtBreak;
            }
            // break
            return null;
        } catch (ArithmeticException xrt) {
            throw new JexlException(node.jjtGetChild(0), "if error", xrt);
        }
    }

    @Override
    protected Object visit(ASTBlock node, Object data) {
        int numChildren = node.jjtGetNumChildren();
        Object result = null;
        for (int i = 0; i < numChildren; i++) {
            try {
                cancelCheck(node);
                result = node.jjtGetChild(i).jjtAccept(this, data);
            } catch (JexlException.Break stmtBreak) {
                String target = stmtBreak.getLabel();
                if (target != null && target.equals(node.getLabel())) {
                    break;
                } else {
                    throw stmtBreak;
                }
            }
        }
        return result;
    }

    @Override
    protected Object visit(ASTReturnStatement node, Object data) {
        Object val = node.jjtGetChild(0).jjtAccept(this, data);
        cancelCheck(node);
        throw new JexlException.Return(node, null, val);
    }

    @Override
    protected Object visit(ASTContinue node, Object data) {
        throw new JexlException.Continue(node, node.getLabel());
    }

    @Override
    protected Object visit(ASTRemove node, Object data) {
        throw new JexlException.Remove(node, node.getLabel());
    }

    @Override
    protected Object visit(ASTBreak node, Object data) {
        throw new JexlException.Break(node, node.getLabel());
    }

    @Override
    protected Object visit(ASTForStatement node, Object data) {
        // Initialize for-loop
        Object result = node.jjtGetChild(0).jjtAccept(this, data);
        boolean when = false;
        while (when = (Boolean) node.jjtGetChild(1).jjtAccept(this, data)) {
            try {
                // Execute loop body
                if (node.jjtGetNumChildren() > 3)
                    result = node.jjtGetChild(3).jjtAccept(this, data);
            } catch (JexlException.Break stmtBreak) {
                String target = stmtBreak.getLabel();
                if (target == null || target.equals(node.getLabel())) {
                    break;
                } else {
                    throw stmtBreak;
                }
            } catch (JexlException.Continue stmtContinue) {
                String target = stmtContinue.getLabel();
                if (target != null && !target.equals(node.getLabel())) {
                    throw stmtContinue;
                }
                // continue;
            }
            // for-increment node
            result = node.jjtGetChild(2).jjtAccept(this, data);
        }
        return result;
    }

    @Override
    protected Object visit(ASTForInitializationNode node, Object data) {
        Object result = null;
        if (node.jjtGetNumChildren() > 0)
            result = node.jjtGetChild(0).jjtAccept(this, data);
        return result;
    }

    @Override
    protected Object visit(ASTForTerminationNode node, Object data) {
        Boolean result = Boolean.TRUE;
        if (node.jjtGetNumChildren() > 0)
            result = arithmetic.toBoolean(node.jjtGetChild(0).jjtAccept(this, data));
        return result;
    }

    @Override
    protected Object visit(ASTForIncrementNode node, Object data) {
        Object result = null;
        if (node.jjtGetNumChildren() > 0)
            result = node.jjtGetChild(0).jjtAccept(this, data);
        return result;
    }

    @Override
    protected Object visit(ASTForeachStatement node, Object data) {
        Object result = null;
        /* first objectNode is the loop variable */
        ASTForeachVar loopReference = (ASTForeachVar) node.jjtGetChild(0);

        ASTIdentifier loopVariable = (ASTIdentifier) loopReference.jjtGetChild(0);

        /* second objectNode is the variable to iterate */
        Object iterableValue = node.jjtGetChild(1).jjtAccept(this, data);

        // make sure there is a value to iterate on
        if (iterableValue != null) {
            if (loopReference.jjtGetNumChildren() > 1) {

                ASTIdentifier loopValueVariable = (ASTIdentifier) loopReference.jjtGetChild(1);

                // get an iterator for the collection/array etc via the introspector.
                Object forEach = operators.tryOverload(node, JexlOperator.FOR_EACH_INDEXED, iterableValue);
                Iterator<?> itemsIterator = forEach instanceof Iterator
                                        ? (Iterator<?>) forEach
                                        : uberspect.getIndexedIterator(iterableValue);

                int i = -1;
                if (itemsIterator != null) {
                    try {
                        /* third objectNode is the statement to execute */
                        JexlNode statement = node.jjtGetNumChildren() >= 3 ? node.jjtGetChild(2) : null;

                        while (itemsIterator.hasNext()) {
                            cancelCheck(node);
                            i += 1;
                            // set loopVariable to value of iterator
                            Object value = itemsIterator.next();
                            if (value instanceof Map.Entry<?,?>) {
                                Map.Entry<?,?> entry = (Map.Entry<?,?>) value;
                                executeAssign(node, loopVariable, entry.getKey(), null, data);
                                executeAssign(node, loopValueVariable, entry.getValue(), null, data);
                            } else {
                                executeAssign(node, loopVariable, i, null, data);
                                executeAssign(node, loopValueVariable, value, null, data);
                            }
                            if (statement != null) {
                                try {
                                    // execute statement
                                    result = statement.jjtAccept(this, data);
                                } catch (JexlException.Break stmtBreak) {
                                    String target = stmtBreak.getLabel();
                                    if (target == null || target.equals(node.getLabel())) {
                                        break;
                                    } else {
                                        throw stmtBreak;
                                    }
                                } catch (JexlException.Continue stmtContinue) {
                                    String target = stmtContinue.getLabel();
                                    if (target != null && !target.equals(node.getLabel())) {
                                        throw stmtContinue;
                                    }
                                    // continue
                                } catch (JexlException.Remove stmtRemove) {
                                    String target = stmtRemove.getLabel();
                                    if (target != null && !target.equals(node.getLabel())) {
                                        throw stmtRemove;
                                    }
                                    itemsIterator.remove();
                                    i -= 1;
                                    // and continue
                                }
                            }
                        }
                    } finally {
                        // closeable iterator handling
                        closeIfSupported(itemsIterator);
                    }
                }

            } else {
                // get an iterator for the collection/array etc via the introspector.
                Object forEach = operators.tryOverload(node, JexlOperator.FOR_EACH, iterableValue);
                Iterator<?> itemsIterator = forEach instanceof Iterator
                                        ? (Iterator<?>) forEach
                                        : uberspect.getIterator(iterableValue);
                if (itemsIterator != null) {
                    try {

                        /* third objectNode is the statement to execute */
                        JexlNode statement = node.jjtGetNumChildren() >= 3 ? node.jjtGetChild(2) : null;

                        while (itemsIterator.hasNext()) {
                            cancelCheck(node);
                            // set loopVariable to value of iterator
                            Object value = itemsIterator.next();
                            executeAssign(node, loopVariable, value, null, data);

                            if (statement != null) {
                                try {
                                    // execute statement
                                    result = statement.jjtAccept(this, data);
                                } catch (JexlException.Break stmtBreak) {
                                    String target = stmtBreak.getLabel();
                                    if (target == null || target.equals(node.getLabel())) {
                                        break;
                                    } else {
                                        throw stmtBreak;
                                    }
                                } catch (JexlException.Continue stmtContinue) {
                                    String target = stmtContinue.getLabel();
                                    if (target != null && !target.equals(node.getLabel())) {
                                        throw stmtContinue;
                                    }
                                    // continue
                                } catch (JexlException.Remove stmtRemove) {
                                    String target = stmtRemove.getLabel();
                                    if (target != null && !target.equals(node.getLabel())) {
                                        throw stmtRemove;
                                    }
                                    itemsIterator.remove();
                                    // and continue
                                }
                            }
                        }
                    } finally {
                        // closeable iterator handling
                        closeIfSupported(itemsIterator);
                    }
                }
            }
        }
        return result;
    }

    @Override
    protected Object visit(ASTForeachVar node, Object data) {
        return null;
    }

    @Override
    protected Object visit(ASTTryStatement node, Object data) {
        Object result = null;
        int num = node.jjtGetNumChildren();
        try {
            // execute try block
            result = node.jjtGetChild(0).jjtAccept(this, data);
        } catch (JexlException.Break stmtBreak) {
            String target = stmtBreak.getLabel();
            if (target == null || !target.equals(node.getLabel())) {
                throw stmtBreak;
            }
            // break
        } catch (JexlException.Continue e) {
            throw e;
        } catch (JexlException.Remove e) {
            throw e;
        } catch (JexlException.Return e) {
            throw e;
        } catch(JexlException.Cancel e) {
            throw e;
        } catch (Throwable t) {
            // if there is no catch block just rethrow
            if (num < 3)
                throw t;
            // Set catch variable
            node.jjtGetChild(1).jjtAccept(this, t);
            // execute catch block
            node.jjtGetChild(2).jjtAccept(this, data);
        } finally {
            // execute finally block if any
            if (num == 2) {
                node.jjtGetChild(1).jjtAccept(this, data);
            } else if (num == 4) {
                node.jjtGetChild(3).jjtAccept(this, data);
            }
        }
        return result;
    }

    @Override
    protected Object visit(ASTTryWithResourceStatement node, Object data) {
        Object result = null;
        int num = node.jjtGetNumChildren();
        try {
            ASTTryResource resReference = (ASTTryResource) node.jjtGetChild(0);
            // Last child is expression that returns the resource
            Object r = resReference.jjtGetChild(resReference.jjtGetNumChildren() - 1).jjtAccept(this, data);
            // get a resource manager for the resource via the introspector
            Object rman = operators.tryOverload(node, JexlOperator.TRY_WITH, r);
            if (JexlEngine.TRY_FAILED != rman)
                r = rman;
            if (resReference.jjtGetNumChildren() == 2) {
               // Set variable
               resReference.jjtGetChild(0).jjtAccept(this, r);
            }
            try (ResourceManager rm = new ResourceManager(r)) {
                // execute try block
                result = node.jjtGetChild(1).jjtAccept(this, data);
            }
        } catch (JexlException.Break stmtBreak) {
            String target = stmtBreak.getLabel();
            if (target == null || !target.equals(node.getLabel())) {
                throw stmtBreak;
            }
            // break
        } catch (JexlException.Continue e) {
            throw e;
        } catch (JexlException.Remove e) {
            throw e;
        } catch (JexlException.Return e) {
            throw e;
        } catch(JexlException.Cancel e) {
            throw e;
        } catch (Throwable t) {
            // if there is no catch block just rethrow
            if (num < 4)
                InterpreterBase.<RuntimeException>doThrow(t);
            // set catch variable
            node.jjtGetChild(2).jjtAccept(this, t);
            // execute catch block
            node.jjtGetChild(3).jjtAccept(this, data);
        } finally {
            // execute finally block if any
            if (num == 3) {
                node.jjtGetChild(2).jjtAccept(this, data);
            } else if (num == 5) {
                node.jjtGetChild(4).jjtAccept(this, data);
            }
        }
        return result;
    }

    @Override
    protected Object visit(ASTTryVar node, Object data) {
        ASTIdentifier variable = (ASTIdentifier) node.jjtGetChild(0);
        executeAssign(node, variable, data, null, null);
        return null;
    }

    @Override
    protected Object visit(ASTTryResource node, Object data) {
        return null;
    }

    @Override
    protected Object visit(ASTThrowStatement node, Object data) {
        cancelCheck(node);
        Object val = node.jjtGetChild(0).jjtAccept(this, data);
        if (val instanceof Throwable)
            InterpreterBase.<RuntimeException>doThrow((Throwable) val);
        String message = arithmetic.toString(val);
        if (message != null) {
            throw new RuntimeException(message);
        } else {
            throw new RuntimeException();
        }
    }

    @Override
    protected Object visit(ASTAssertStatement node, Object data) {
        if (isAssertions()) {
            cancelCheck(node);
            boolean test = arithmetic.toBoolean(node.jjtGetChild(0).jjtAccept(this, data));
            if (!test) {
                if (node.jjtGetNumChildren() > 1) {
                    Object val = node.jjtGetChild(1).jjtAccept(this, data);
                    throw new AssertionError(val);
                } else {
                    throw new AssertionError();
                }
            }
        }
        return null;
    }

    @Override
    protected Object visit(ASTWhileStatement node, Object data) {
        Object result = null;
        /* first objectNode is the expression */
        Node expressionNode = node.jjtGetChild(0);
        while (arithmetic.toBoolean(expressionNode.jjtAccept(this, data))) {
            cancelCheck(node);
            if (node.jjtGetNumChildren() > 1) {
                try {
                    // execute statement
                    result = node.jjtGetChild(1).jjtAccept(this, data);
                } catch (JexlException.Break stmtBreak) {
                    String target = stmtBreak.getLabel();
                    if (target == null || target.equals(node.getLabel())) {
                        break;
                    } else {
                        throw stmtBreak;
                    }
                } catch (JexlException.Continue stmtContinue) {
                    String target = stmtContinue.getLabel();
                    if (target != null && !target.equals(node.getLabel())) {
                        throw stmtContinue;
                    }
                    // continue
                }
            }
        }
        return result;
    }

    @Override
    protected Object visit(ASTDoWhileStatement node, Object data) {
        Object result = null;
        /* last objectNode is the expression */
        Node expressionNode = node.jjtGetChild(1);
        do {
            cancelCheck(node);

            try {
                // execute statement
                result = node.jjtGetChild(0).jjtAccept(this, data);
            } catch (JexlException.Break stmtBreak) {
                String target = stmtBreak.getLabel();
                if (target == null || target.equals(node.getLabel())) {
                    break;
                } else {
                    throw stmtBreak;
                }
            } catch (JexlException.Continue stmtContinue) {
                String target = stmtContinue.getLabel();
                if (target != null && !target.equals(node.getLabel())) {
                    throw stmtContinue;
                }
                // continue
            }
        } while (arithmetic.toBoolean(expressionNode.jjtAccept(this, data)));

        return result;
    }

    @Override
    protected Object visit(ASTSynchronizedStatement node, Object data) {
        Object result = null;
        /* first objectNode is the synchronization expression */
        Node expressionNode = node.jjtGetChild(0);
        try {
            synchronized (expressionNode.jjtAccept(this, data)) {
                cancelCheck(node);
                if (node.jjtGetNumChildren() > 1) {
                    // execute statement
                    result = node.jjtGetChild(1).jjtAccept(this, data);
                }
            }
        } catch (JexlException.Break stmtBreak) {
            String target = stmtBreak.getLabel();
            if (target == null || !target.equals(node.getLabel())) {
                throw stmtBreak;
            }
            // break
        }
        return result;
    }

    @Override
    protected Object visit(ASTSwitchStatement node, Object data) {
        Object result = null;
        /* first objectNode is the switch expression */
        Object left = node.jjtGetChild(0).jjtAccept(this, data);
        try {
            int childCount = node.jjtGetNumChildren();
            boolean matched = false;
            Class scope = left != null ? left.getClass() : Void.class;
            // check all cases first
            for (int i = 1; i < childCount; i++) {
                JexlNode child = node.jjtGetChild(i);
                if (!matched && child instanceof ASTSwitchStatementCase) {
                    JexlNode label = child.jjtGetChild(0);
                    Object right = label instanceof ASTIdentifier ? label.jjtAccept(this, scope) : label.jjtAccept(this, data);
                    try {
                        Object caseMatched = operators.tryOverload(child, JexlOperator.EQ, left, right);
                        if (caseMatched == JexlEngine.TRY_FAILED)
                            caseMatched = arithmetic.equals(left, right) ? Boolean.TRUE : Boolean.FALSE;
                        matched = arithmetic.toBoolean(caseMatched);
                    } catch (ArithmeticException xrt) {
                        throw new JexlException(node, "== error", xrt);
                    }
                }
                if (matched)
                    result = child.jjtAccept(this, data);
            }
            // otherwise jump to default case
            if (!matched) {
                for (int i = 1; i < childCount; i++) {
                    JexlNode child = node.jjtGetChild(i);
                    if (child instanceof ASTSwitchStatementDefault)
                        matched = true;
                    if (matched)
                        result = child.jjtAccept(this, data);
                }
            }
        } catch (JexlException.Break stmtBreak) {
            String target = stmtBreak.getLabel();
            if (target != null && !target.equals(node.getLabel())) {
                throw stmtBreak;
            }
            // break
        }
        return result;
    }

    @Override
    protected Object visit(ASTSwitchStatementCase node, Object data) {
        Object result = null;
        int childCount = node.jjtGetNumChildren();
        for (int i = 1; i < childCount; i++) {
            cancelCheck(node);
            result = node.jjtGetChild(i).jjtAccept(this, data);
        }
        return result;
    }

    @Override
    protected Object visit(ASTSwitchStatementDefault node, Object data) {
        Object result = null;
        int childCount = node.jjtGetNumChildren();
        for (int i = 0; i < childCount; i++) {
            cancelCheck(node);
            result = node.jjtGetChild(i).jjtAccept(this, data);
        }
        return result;
    }

    @Override
    protected Object visit(ASTSwitchExpression node, Object data) {
        /* first objectNode is the switch expression */
        Object left = node.jjtGetChild(0).jjtAccept(this, data);
        int childCount = node.jjtGetNumChildren();
        Class scope = left != null ? left.getClass() : Void.class;
        // check all cases first
        for (int i = 1; i < childCount; i++) {
            JexlNode child = node.jjtGetChild(i);
            if (child instanceof ASTSwitchExpressionCase) {
                JexlNode labels = child.jjtGetChild(0);
                boolean matched = false;
                // check all labels
                for (int j = 0; j < labels.jjtGetNumChildren(); j++) {
                    JexlNode label = labels.jjtGetChild(j);
                    Object right = label instanceof ASTIdentifier ? label.jjtAccept(this, scope) : label.jjtAccept(this, data);
                    try {
                        Object caseMatched = operators.tryOverload(child, JexlOperator.EQ, left, right);
                        if (caseMatched == JexlEngine.TRY_FAILED)
                            caseMatched = arithmetic.equals(left, right) ? Boolean.TRUE : Boolean.FALSE;
                        matched = arithmetic.toBoolean(caseMatched);
                    } catch (ArithmeticException xrt) {
                        throw new JexlException(node, "== error", xrt);
                    }
                    if (matched) {
                        return child.jjtAccept(this, data);
                    }
                }
            }
        }
        // otherwise jump to default case
        for (int i = 1; i < childCount; i++) {
            JexlNode child = node.jjtGetChild(i);
            if (child instanceof ASTSwitchExpressionDefault) {
                return child.jjtAccept(this, data);
            }
        }
        return null;
    }

    @Override
    protected Object visit(ASTSwitchExpressionCase node, Object data) {
        Object result = null;
        int childCount = node.jjtGetNumChildren();
        for (int i = 1; i < childCount; i++) {
            cancelCheck(node);
            result = node.jjtGetChild(i).jjtAccept(this, data);
        }
        return result;
    }

    @Override
    protected Object visit(ASTSwitchExpressionCaseLabel node, Object data) {
        return null;
    }

    @Override
    protected Object visit(ASTSwitchExpressionDefault node, Object data) {
        Object result = null;
        int childCount = node.jjtGetNumChildren();
        for (int i = 0; i < childCount; i++) {
            cancelCheck(node);
            result = node.jjtGetChild(i).jjtAccept(this, data);
        }
        return result;
    }

    @Override
    protected Object visit(ASTAndNode node, Object data) {
        /**
         * The pattern for exception mgmt is to let the child*.jjtAccept out of the try/catch loop so that if one fails,
         * the ex will traverse up to the interpreter. In cases where this is not convenient/possible, JexlException
         * must be caught explicitly and rethrown.
         */
        Object left = node.jjtGetChild(0).jjtAccept(this, data);
        try {
            boolean leftValue = arithmetic.toBoolean(left);
            if (!leftValue) {
                return Boolean.FALSE;
            }
        } catch (ArithmeticException xrt) {
            throw new JexlException(node.jjtGetChild(0), "boolean coercion error", xrt);
        }
        Object right = node.jjtGetChild(1).jjtAccept(this, data);
        try {
            boolean rightValue = arithmetic.toBoolean(right);
            if (!rightValue) {
                return Boolean.FALSE;
            }
        } catch (ArithmeticException xrt) {
            throw new JexlException(node.jjtGetChild(1), "boolean coercion error", xrt);
        }
        return Boolean.TRUE;
    }

    @Override
    protected Object visit(ASTOrNode node, Object data) {
        Object left = node.jjtGetChild(0).jjtAccept(this, data);
        try {
            boolean leftValue = arithmetic.toBoolean(left);
            if (leftValue) {
                return Boolean.TRUE;
            }
        } catch (ArithmeticException xrt) {
            throw new JexlException(node.jjtGetChild(0), "boolean coercion error", xrt);
        }
        Object right = node.jjtGetChild(1).jjtAccept(this, data);
        try {
            boolean rightValue = arithmetic.toBoolean(right);
            if (rightValue) {
                return Boolean.TRUE;
            }
        } catch (ArithmeticException xrt) {
            throw new JexlException(node.jjtGetChild(1), "boolean coercion error", xrt);
        }
        return Boolean.FALSE;
    }

    @Override
    protected Object visit(ASTNullLiteral node, Object data) {
        return null;
    }

    @Override
    protected Object visit(ASTThisNode node, Object data) {
        return context;
    }

    @Override
    protected Object visit(ASTTrueNode node, Object data) {
        return Boolean.TRUE;
    }

    @Override
    protected Object visit(ASTFalseNode node, Object data) {
        return Boolean.FALSE;
    }

    @Override
    protected Object visit(ASTNumberLiteral node, Object data) {
        if (data != null && node.isInteger()) {
            return getAttribute(data, node.getLiteral(), node);
        }
        return node.getLiteral();
    }

    @Override
    protected Object visit(ASTStringLiteral node, Object data) {
        if (data != null) {
            return getAttribute(data, node.getLiteral(), node);
        }
        return node.getLiteral();
    }

    @Override
    protected Object visit(ASTRegexLiteral node, Object data) {
        return node.getLiteral();
    }

    @Override
    protected Object visit(ASTClassLiteral node, Object data) {
        return node.getLiteral();
    }

    @Override
    protected Object visit(ASTArrayLiteral node, Object data) {
        int childCount = node.jjtGetNumChildren();
        JexlArithmetic.ArrayBuilder ab = arithmetic.arrayBuilder(childCount);
        boolean extended = node.isExtended();
        boolean immutable = node.isImmutable();
        final boolean cacheable = cache && immutable && node.isConstant();
        Object cached = cacheable ? node.jjtGetValue() : null;
        if (cached != null)
            return cached;

        for (int i = 0; i < childCount; i++) {
            cancelCheck(node);
            JexlNode child = node.jjtGetChild(i);
            if (child instanceof ASTEnumerationNode || child instanceof ASTEnumerationReference) {
                Iterator<?> it = (Iterator<?>) child.jjtAccept(this, data);
                if (it != null) {
                    try {
                        while (it.hasNext()) {
                            Object entry = it.next();
                            ab.add(entry);
                        }
                    } finally {
                        closeIfSupported(it);
                    }
                }
            } else {
                Object entry = child.jjtAccept(this, data);
                ab.add(entry);
            }
        }
        if (immutable) {
            Object result = ab.create(true);
            if (result instanceof List<?>)
                result = Collections.unmodifiableList((List<?>) result);
            if (cacheable)
                node.jjtSetValue(result);
            return result;
        } else {
            return ab.create(extended);
        }
    }

    @Override
    protected Object visit(ASTSetLiteral node, Object data) {
        boolean immutable = node.isImmutable();
        final boolean cacheable = cache && immutable && node.isConstant();
        Object cached = cacheable ? node.jjtGetValue() : null;
        if (cached != null)
            return cached;
        int childCount = node.jjtGetNumChildren();
        JexlArithmetic.SetBuilder mb = arithmetic.setBuilder(childCount);
        for (int i = 0; i < childCount; i++) {
            cancelCheck(node);
            JexlNode child = node.jjtGetChild(i);
            if (child instanceof ASTEnumerationNode || child instanceof ASTEnumerationReference) {
                Iterator<?> it = (Iterator<?>) child.jjtAccept(this, data);
                if (it != null) {
                    try {
                        while (it.hasNext()) {
                            Object entry = it.next();
                            mb.add(entry);
                        }
                    } finally {
                        closeIfSupported(it);
                    }
                }
            } else {
                Object entry = child.jjtAccept(this, data);
                mb.add(entry);
            }
        }
        if (immutable) {
            Object result = mb.create();
            if (result instanceof Set<?>)
                result = Collections.unmodifiableSet((Set<?>) result);
            if (cacheable)
                node.jjtSetValue(result);
            return result;
        } else {
            return mb.create();
        }
    }

    @Override
    protected Object visit(ASTMapLiteral node, Object data) {
        boolean immutable = node.isImmutable();
        final boolean cacheable = cache && immutable && node.isConstant();
        Object cached = cacheable ? node.jjtGetValue() : null;
        if (cached != null)
            return cached;
        int childCount = node.jjtGetNumChildren();
        JexlArithmetic.MapBuilder mb = arithmetic.mapBuilder(childCount);
        for (int i = 0; i < childCount; i++) {
            cancelCheck(node);
            JexlNode child = node.jjtGetChild(i);
            if (child instanceof ASTMapEntry) {
                Object[] entry = (Object[]) (child).jjtAccept(this, data);
                mb.put(entry[0], entry[1]);
            } else {
                Iterator<Object> it = (Iterator<Object>) (child).jjtAccept(this, data);
                int j = 0;
                if (it != null) {
                    try {
                        while (it.hasNext()) {
                            Object value = it.next();
                            if (value instanceof Map.Entry<?,?>) {
                                Map.Entry<?,?> entry = (Map.Entry<?,?>) value;
                                mb.put(entry.getKey(), entry.getValue());
                            } else {
                                mb.put(i, value);
                            }
                            i++;
                        }
                    } finally {
                        closeIfSupported(it);
                    }
                }
            }
        }
        if (immutable) {
            Object result = mb.create();
            if (result instanceof Map<?,?>)
                result = Collections.unmodifiableMap((Map<?,?>) result);
            if (cacheable)
                node.jjtSetValue(result);
            return result;
        } else {
            return mb.create();
        }
    }

    @Override
    protected Object visit(ASTMapEntry node, Object data) {
        Object key = node.jjtGetChild(0).jjtAccept(this, data);
        Object value = node.jjtGetChild(1).jjtAccept(this, data);
        return new Object[]{key, value};
    }

    @Override
    protected Object visit(ASTMapEntryLiteral node, Object data) {
        Object key = node.jjtGetChild(0).jjtAccept(this, data);
        Object value = node.jjtGetChild(1).jjtAccept(this, data);

        return arithmetic.createMapEntry(key, value);
    }

    @Override
    protected Object visit(ASTMapEnumerationNode node, Object data) {
        JexlNode valNode = node.jjtGetChild(0);
        Object iterableValue = valNode.jjtAccept(this, data);

        if (iterableValue != null) {
            Object forEach = operators.tryOverload(node, JexlOperator.FOR_EACH_INDEXED, iterableValue);
            Iterator<?> itemsIterator = forEach instanceof Iterator
                                   ? (Iterator<?>) forEach
                                   : uberspect.getIndexedIterator(iterableValue);
            return itemsIterator;
        } else {
            return null;
        }
    }

    @Override
    protected Object visit(ASTInlinePropertyAssignment node, Object data) {

        int childCount = node.jjtGetNumChildren();

        for (int i = 0; i < childCount; i++) {
            cancelCheck(node);

            JexlNode p = node.jjtGetChild(i);

            if (p instanceof ASTInlinePropertyEntry) {

               Object[] entry = (Object[]) p.jjtAccept(this, null);

               String name = String.valueOf(entry[0]);
               Object value = entry[1];

               setAttribute(data, name, value, p, JexlOperator.PROPERTY_SET);

            } else if (p instanceof ASTInlinePropertyArrayEntry) {

               Object[] entry = (Object[]) p.jjtAccept(this, null);

               Object key = entry[0];
               Object value = entry[1];

               setAttribute(data, key, value, p, JexlOperator.ARRAY_SET);

            } else {

               // ASTReference
               p.jjtAccept(this, data);
            }
        }
        return data;
    }

    @Override
    protected Object visit(ASTInlinePropertyArrayEntry node, Object data) {

        Object key = node.jjtGetChild(0).jjtAccept(this, data);
        Object value = node.jjtGetChild(1).jjtAccept(this, data);

        return new Object[] {key, value};
    }

    @Override
    protected Object visit(ASTInlinePropertyEntry node, Object data) {
        JexlNode name = node.jjtGetChild(0);

        Object key = name instanceof ASTIdentifier ? ((ASTIdentifier) name).getName() : name.jjtAccept(this, data);
        Object value = node.jjtGetChild(1).jjtAccept(this, data);

        return new Object[] {key, value};
    }

    @Override
    protected Object visit(ASTTernaryNode node, Object data) {
        Object condition = node.jjtGetChild(0).jjtAccept(this, data);
        if (condition != null && arithmetic.toBoolean(condition))
            return node.jjtGetChild(1).jjtAccept(this, data);
        if (node.jjtGetNumChildren() == 3) {
            return node.jjtGetChild(2).jjtAccept(this, data);
        }
        return null;
    }

    @Override
    protected Object visit(ASTElvisNode node, Object data) {
        Object condition = node.jjtGetChild(0).jjtAccept(this, data);
        if (condition != null && arithmetic.toBoolean(condition)) {
            return condition;
        } else {
            return node.jjtGetChild(1).jjtAccept(this, data);
        }
    }

    @Override
    protected Object visit(ASTNullpNode node, Object data) {
        Object lhs = node.jjtGetChild(0).jjtAccept(this, data);
        return lhs != null? lhs : node.jjtGetChild(1).jjtAccept(this, data);
    }

    @Override
    protected Object visit(ASTSizeFunction node, Object data) {
        try {
            Object val = node.jjtGetChild(0).jjtAccept(this, data);
            return operators.size(node, val);
        } catch(JexlException xany) {
            return 0;
        }
    }

    @Override
    protected Object visit(ASTSizeMethod node, Object data) {
        Object val = node.jjtGetChild(0).jjtAccept(this, data);
        return operators.size(node, val);
    }

    @Override
    protected Object visit(ASTEmptyFunction node, Object data) {
        try {
            Object value = node.jjtGetChild(0).jjtAccept(this, data);
            return operators.empty(node, value);
        } catch(JexlException xany) {
            return true;
        }
    }

    @Override
    protected Object visit(ASTEmptyMethod node, Object data) {
        Object val = node.jjtGetChild(0).jjtAccept(this, data);
        return operators.empty(node, val);
    }

    @Override
    protected Object visit(ASTJexlScript node, Object data) {
        if (node instanceof ASTJexlLambda && !((ASTJexlLambda) node).isTopLevel()) {
            return Closure.create(this, (ASTJexlLambda) node);
        } else {
            final int numChildren = node.jjtGetNumChildren();
            Object result = null;
            for (int i = 0; i < numChildren; i++) {
                JexlNode child = node.jjtGetChild(i);
                result = child.jjtAccept(this, data);
                cancelCheck(child);
            }
            return result;
        }
    }

    @Override
    protected Object visit(ASTReferenceExpression node, Object data) {
        return node.jjtGetChild(0).jjtAccept(this, data);
    }

    @Override
    protected Object visit(ASTVar node, Object data) {
        int symbol = node.getSymbol();
        boolean isFinal = frame.isVariableFinal(symbol);
        if (isFinal) {
            throw new JexlException(node, "can not redefine a final variable: " + node.getName());
        }
        // Adjust frame variable modifiers
        frame.setModifiers(symbol, node.getType(), node.isFinal(), node.isRequired());
        // if we have a var, we have a scope thus a frame
        if (frame.has(symbol)) {
            return frame.get(symbol);
        } else {
            frame.set(symbol, null);
            return null;
        }
    }

    @Override
    protected Object visit(ASTExtVar node, Object data) {
        return visit((ASTVar) node, data);
    }

    @Override
    protected Object visit(ASTIdentifier node, Object data) {
        cancelCheck(node);
        String name = node.getName();
        if (data == null) {
            int symbol = node.getSymbol();
            // if we have a symbol, we have a scope thus a frame
            if (symbol >= 0 && frame.has(symbol)) {
                return frame.get(symbol);
            }
            Object value = context.get(name);

            if (value == null && node.jjtGetParent() instanceof ASTExpressionStatement) {

               JexlMethod vm = uberspect.getMethod(arithmetic, name, EMPTY_PARAMS);

               if (vm != null) {

                   try {
                      Object eval = vm.invoke(arithmetic, EMPTY_PARAMS);

                      if (cache && vm.isCacheable()) {
                          Funcall funcall = new ArithmeticFuncall(vm, false);
                          node.jjtSetValue(funcall);
                      }

                      return eval;

                   } catch (JexlException xthru) {
                       throw xthru;
                   } catch (Exception xany) {
                       throw invocationException(node, name, xany);
                   }
               }
            }

            if (value == null
                && !(node.jjtGetParent() instanceof ASTReference)
                && !(context.has(name))
                && !node.isTernaryProtected()) {
                return jexl.safe
                        ? null
                        : unsolvableVariable(node, name, !(node.getSymbol() >= 0 || context.has(name)));
            }
            return value;
        } else {
            return getAttribute(data, name, node);
        }
    }

    @Override
    protected Object visit(ASTArrayAccess node, Object data) {
        // first objectNode is the identifier
        Object object = data;
        // can have multiple nodes - either an expression, integer literal or reference
        int numChildren = node.jjtGetNumChildren();
        for (int i = 0; i < numChildren; i++) {
            JexlNode nindex = node.jjtGetChild(i);
            if (object == null) {
                return unsolvableProperty(nindex, stringifyProperty(nindex), false, null);
            }
            Object index = nindex.jjtAccept(this, null);
            cancelCheck(node);
            object = getAttribute(object, index, nindex);
        }
        return object;
    }

    /**
<<<<<<< HEAD
     * Checks whether a reference child node holds a local variable reference.
     * @param node  the reference node
     * @param which the child we are checking
     * @return true if child is local variable, false otherwise
     */
    protected boolean isLocalVariable(ASTReference node, int which) {
        return (node.jjtGetNumChildren() > which
                && node.jjtGetChild(which) instanceof ASTIdentifier
                && ((ASTIdentifier) node.jjtGetChild(which)).getSymbol() >= 0);
    }

    /**
     * Checks whether a reference child node holds a function call.
     * @param node  the reference node
     * @return true if child is function call, false otherwise
     */
    protected boolean isFunctionCall(ASTReference node) {
        return (node.jjtGetNumChildren() > 0
                && node.jjtGetChild(0) instanceof ASTFunctionNode);
    }

    /**
=======
>>>>>>> 0d131f47
     * Evaluates an access identifier based on the 2 main implementations;
     * static (name or numbered identifier) or dynamic (jxlt).
     * @param node the identifier access node
     * @return the evaluated identifier
     */
    private Object evalIdentifier(ASTIdentifierAccess node) {
        if (node instanceof ASTIdentifierAccessJxlt) {
            final ASTIdentifierAccessJxlt accessJxlt = (ASTIdentifierAccessJxlt) node;
            final String src = node.getName();
            Throwable cause = null;
            TemplateEngine.TemplateExpression expr = (TemplateEngine.TemplateExpression) accessJxlt.getExpression();
            try {
                if (expr == null) {
                    TemplateEngine jxlt = jexl.jxlt();
                    expr = jxlt.parseExpression(node.jexlInfo(), src, frame != null ? frame.getScope() : null);
                    accessJxlt.setExpression(expr);
                }
                if (expr != null) {
                    Object name = expr.evaluate(frame, context);
                    if (name != null) {
                        Integer id = ASTIdentifierAccess.parseIdentifier(name.toString());
                        return id != null ? id : name;
                    }
                }
            } catch (JxltEngine.Exception xjxlt) {
                cause = xjxlt;
            }
            return node.isSafe() ? null : unsolvableProperty(node, src, true, cause);
        } else {
            return node.getIdentifier();
        }
    }

    @Override
    protected Object visit(ASTIdentifierAccess node, Object data) {
        if (data == null) {
            return null;
        }
        Object id = evalIdentifier(node);
        return getAttribute(data, id, node);
    }

    @Override
    protected Object visit(ASTReference node, Object data) {
        cancelCheck(node);
        final int numChildren = node.jjtGetNumChildren();
        final JexlNode parent = node.jjtGetParent();
        // pass first piece of data in and loop through children
        Object object = data;
        JexlNode objectNode = null;
        JexlNode ptyNode = null;
        StringBuilder ant = null;
        boolean antish = !(parent instanceof ASTReference);
        int v = 1;
        main:
        for (int c = 0; c < numChildren; c++) {
            objectNode = node.jjtGetChild(c);
            if (objectNode instanceof ASTMethodNode) {
                if (object == null) {
                    // we may be performing a method call on an antish var
                    if (ant != null) {
                        JexlNode child = objectNode.jjtGetChild(0);
                        if (child instanceof ASTIdentifierAccess) {
                            int alen = ant.length();
                            ant.append('.');
                            ant.append(((ASTIdentifierAccess) child).getName());
                            object = context.get(ant.toString());
                            if (object != null) {
                                object = visit((ASTMethodNode) objectNode, object, context);
                                continue;
                            } else {
                                // remove method name from antish
                                ant.delete(alen, ant.length());
                            }
                        }
                    }
                    break;
                } else {
                    antish = false;
                }
            } else if (objectNode instanceof ASTArrayAccess) {
                if (object == null) {
                    break;
                } else {
                    antish = false;
                }
            }
            // attempt to evaluate the property within the object (visit(ASTIdentifierAccess node))
            object = objectNode.jjtAccept(this, object);
            cancelCheck(node);
            if (object != null) {
                // disallow mixing antish variable & bean with same root; avoid ambiguity
                antish = false;
            } else if (antish) {
                // skip the first node case since it was trialed in jjtAccept above and returned null
                if (c > 0) {
                    // create first from first node
                    if (ant == null) {
                        // if we still have a null object, check for an antish variable
                        JexlNode first = node.jjtGetChild(0);
                        if (first instanceof ASTIdentifier) {
                            ASTIdentifier afirst = (ASTIdentifier) first;
                            ant = new StringBuilder(afirst.getName());
                        } else {
                            // not an identifier, not antish
                            ptyNode = objectNode;
                            break main;
                        }
                    }
                    // catch up
                    for (; v <= c; ++v) {
                        JexlNode child = node.jjtGetChild(v);
                        if (child instanceof ASTIdentifierAccess) {
                            ASTIdentifierAccess achild = (ASTIdentifierAccess) child;
                            if (achild.isSafe() || achild.isExpression()) {
                                break main;
                            }
                            ant.append('.');
                            ant.append(((ASTIdentifierAccess) objectNode).getName());
                        } else {
                            // not an identifier, not antish
                            ptyNode = objectNode;
                            break main;
                        }
                    }
                    object = context.get(ant.toString());
                }
            } else if (c != numChildren - 1) {
                // only the last one may be null
                ptyNode = objectNode;
                break; //
            }
        }
        if (object == null && !node.isTernaryProtected()) {
            if (ptyNode != null) {
                // am I the left-hand side of a safe op ?
                return ptyNode.isSafeLhs(jexl.safe)
                       ? null
                       : unsolvableProperty(node, stringifyProperty(ptyNode), ptyNode == objectNode, null);
            }
            if (antish) {
                String pstr = stringifyProperty(node);
                String aname = ant != null? ant.toString() : pstr;
                boolean undefined = !(context.has(aname) || isLocalVariable(node, 0) || isFunctionCall(node));
                // variable unknown in context and not a local
                return node.isSafeLhs(jexl.safe)
                        ? null
                        : unsolvableVariable(node, undefined? pstr : aname, undefined);
            }
        }
        return object;
    }

    @Override
    protected Object visit(ASTMultipleIdentifier node, Object data) {
        return null;
    }

    @Override
    protected Object visit(ASTMultipleAssignment node, Object data) {
        cancelCheck(node);
        // Vector of identifiers to assign values to
        JexlNode identifiers = node.jjtGetChild(0);
        // Assignable values
        Object assignableValue = node.jjtGetChild(1).jjtAccept(this, data);
        return executeMultipleAssign(node, identifiers, assignableValue, data);
    }

    @Override
    protected Object visit(ASTMultipleInitialization node, Object data) {
        cancelCheck(node);
        // Vector of identifiers to assign values to
        JexlNode identifiers = node.jjtGetChild(0);
        // Initialize variables
        final int num = identifiers.jjtGetNumChildren();
        for (int i = 0; i < num; i++) {
            JexlNode left = identifiers.jjtGetChild(i);
            left.jjtAccept(this, data);
        }
        // Assignable values
        Object assignableValue = node.jjtGetChild(1).jjtAccept(this, data);
        return executeMultipleAssign(node, identifiers, assignableValue, data);
    }

    /**
     * Executes a multiple assignment.
     * @param node        the node
     * @param identifiers the reference to assign to
     * @param value       the value expression to assign
     * @param data        the data
     * @return the left hand side
     */
    protected Object executeMultipleAssign(JexlNode node, JexlNode identifiers, Object value, Object data) { // CSOFF: MethodLength
        Object result = null;
        final int num = identifiers.jjtGetNumChildren();
        // Use separate logic for maps and non-iterable objects for destructuring
        if (value instanceof Map<?,?>) {
            Map<?,?> assignableMap = (Map<?,?>) value;
            for (int i = 0; i < num; i++) {
                cancelCheck(node);
                JexlNode left = identifiers.jjtGetChild(i);
                ASTIdentifier var = (ASTIdentifier) left;
                Object right = assignableMap.get(var.getName());
                result = executeAssign(left, left, right, null, data);
            }
        } else if (value != null) {
            Object forEach = operators.tryOverload(node, JexlOperator.FOR_EACH, value);
            Iterator<?> itemsIterator = forEach instanceof Iterator
                                    ? (Iterator<?>) forEach
                                    : uberspect.getIterator(value);
            if (itemsIterator != null) {
                try {
                    int i = -1;
                    while (itemsIterator.hasNext()) {
                        cancelCheck(node);
                        i += 1;
                        // Stop if we are out of variables to assign to
                        if (i == num)
                            break;
                        // The value to assign
                        Object right = itemsIterator.next();
                        // The identifier to assign to
                        JexlNode left = identifiers.jjtGetChild(i);
                        result = executeAssign(left, left, right, null, data);
                    }
                    while (i + 1 < num) {
                        JexlNode left = identifiers.jjtGetChild(++i);
                        ASTIdentifier var = (ASTIdentifier) left;
                        result = executeAssign(left, left, null, null, data);
                    }
                } finally {
                    //  closeable iterator handling
                    closeIfSupported(itemsIterator);
                }
            } else {
                for (int i = 0; i < num; i++) {
                    cancelCheck(node);
                    JexlNode left = identifiers.jjtGetChild(i);
                    ASTIdentifier var = (ASTIdentifier) left;
                    Object right = getAttribute(value, var.getName(), node);
                    result = executeAssign(left, left, right, null, data);
                }
            }
        } else {
            for (int i = 0; i < num; i++) {
                cancelCheck(node);
                JexlNode left = identifiers.jjtGetChild(i);
                ASTIdentifier var = (ASTIdentifier) left;
                result = executeAssign(left, left, null, null, data);
            }
        }
        return result;
    }

    @Override
    protected Object visit(ASTInitialization node, Object data) {
        JexlNode left = node.jjtGetChild(0);
        Object right = node.jjtGetChild(1).jjtAccept(this, data);
        // Initialize variable
        left.jjtAccept(this, data);
        return executeAssign(node, left, right, null, data);
    }

    @Override
    protected Object visit(ASTAssignment node, Object data) {
        JexlNode left = node.jjtGetChild(0);
        Object right = node.jjtGetChild(1).jjtAccept(this, data);
        return executeAssign(node, left, right, null, data);
    }

    @Override
    protected Object visit(ASTNullAssignment node, Object data) {
        JexlNode left = node.jjtGetChild(0);
        Object value = left.jjtAccept(this, data);
        if (value == null) {
           Object right = node.jjtGetChild(1).jjtAccept(this, data);
           return executeAssign(node, left, right, null, data);
        }
        return value;
    }

    @Override
    protected Object visit(ASTSetAddNode node, Object data) {
        JexlNode left = node.jjtGetChild(0);
        Object right = node.jjtGetChild(1).jjtAccept(this, data);
        return executeAssign(node, left, right, JexlOperator.SELF_ADD, data);
    }

    @Override
    protected Object visit(ASTSetSubNode node, Object data) {
        JexlNode left = node.jjtGetChild(0);
        Object right = node.jjtGetChild(1).jjtAccept(this, data);
        return executeAssign(node, left, right, JexlOperator.SELF_SUBTRACT, data);
    }

    @Override
    protected Object visit(ASTSetMultNode node, Object data) {
        JexlNode left = node.jjtGetChild(0);
        Object right = node.jjtGetChild(1).jjtAccept(this, data);
        return executeAssign(node, left, right, JexlOperator.SELF_MULTIPLY, data);
    }

    @Override
    protected Object visit(ASTSetDivNode node, Object data) {
        JexlNode left = node.jjtGetChild(0);
        Object right = node.jjtGetChild(1).jjtAccept(this, data);
        return executeAssign(node, left, right, JexlOperator.SELF_DIVIDE, data);
    }

    @Override
    protected Object visit(ASTSetModNode node, Object data) {
        JexlNode left = node.jjtGetChild(0);
        Object right = node.jjtGetChild(1).jjtAccept(this, data);
        return executeAssign(node, left, right, JexlOperator.SELF_MOD, data);
    }

    @Override
    protected Object visit(ASTSetAndNode node, Object data) {
        JexlNode left = node.jjtGetChild(0);
        Object right = node.jjtGetChild(1).jjtAccept(this, data);
        return executeAssign(node, left, right, JexlOperator.SELF_AND, data);
    }

    @Override
    protected Object visit(ASTSetOrNode node, Object data) {
        JexlNode left = node.jjtGetChild(0);
        Object right = node.jjtGetChild(1).jjtAccept(this, data);
        return executeAssign(node, left, right, JexlOperator.SELF_OR, data);
    }

    @Override
    protected Object visit(ASTSetXorNode node, Object data) {
        JexlNode left = node.jjtGetChild(0);
        Object right = node.jjtGetChild(1).jjtAccept(this, data);
        return executeAssign(node, left, right, JexlOperator.SELF_XOR, data);
    }

    @Override
    protected Object visit(ASTSetShlNode node, Object data) {
        JexlNode left = node.jjtGetChild(0);
        Object right = node.jjtGetChild(1).jjtAccept(this, data);
        return executeAssign(node, left, right, JexlOperator.SELF_SHL, data);
    }

    @Override
    protected Object visit(ASTSetSarNode node, Object data) {
        JexlNode left = node.jjtGetChild(0);
        Object right = node.jjtGetChild(1).jjtAccept(this, data);
        return executeAssign(node, left, right, JexlOperator.SELF_SAR, data);
    }

    @Override
    protected Object visit(ASTSetShrNode node, Object data) {
        JexlNode left = node.jjtGetChild(0);
        Object right = node.jjtGetChild(1).jjtAccept(this, data);
        return executeAssign(node, left, right, JexlOperator.SELF_SHR, data);
    }

    @Override
    protected Object visit(ASTIncrementNode node, Object data) {
        JexlNode left = node.jjtGetChild(0);
        return executeAssign(node, left, 1, JexlOperator.INCREMENT, data);
    }

    @Override
    protected Object visit(ASTDecrementNode node, Object data) {
        JexlNode left = node.jjtGetChild(0);
        return executeAssign(node, left, 1, JexlOperator.DECREMENT, data);
    }

    @Override
    protected Object visit(ASTIncrementPostfixNode node, Object data) {
        JexlNode left = node.jjtGetChild(0);
        Object value = left.jjtAccept(this, data);
        executeAssign(node, left, 1, JexlOperator.INCREMENT, data);
        return value;
    }

    @Override
    protected Object visit(ASTDecrementPostfixNode node, Object data) {
        JexlNode left = node.jjtGetChild(0);
        Object value = left.jjtAccept(this, data);
        executeAssign(node, left, 1, JexlOperator.DECREMENT, data);
        return value;
    }

    /**
     * Executes an assignment with an optional side-effect operator.
     * @param node     the node
     * @param left     the reference to assign to
     * @param right    the value expression to assign
     * @param assignop the assignment operator or null if simply assignment
     * @param data     the data
     * @return the left hand side
     */
    protected Object executeAssign(JexlNode node, JexlNode left, Object right, JexlOperator assignop, Object data) { // CSOFF: MethodLength
        cancelCheck(node);
        Object object = null;
        int symbol = -1;
        boolean antish = true;
        // 0: determine initial object & property:
        final int last = left.jjtGetNumChildren() - 1;
        if (left instanceof ASTIdentifier) {
            ASTIdentifier var = (ASTIdentifier) left;
            symbol = var.getSymbol();
            if (symbol >= 0) {
                // check we are not assigning a symbol itself
                if (last < 0) {
                    boolean isFinal = frame.isVariableFinal(symbol);
                    if (isFinal && !(var instanceof ASTVar || var instanceof ASTExtVar)) {
                        throw new JexlException(node, "can not assign a value to the final variable: " + var.getName());
                    }
                    if (assignop != null) {
                        Object self = getVariable(frame, var);
                        right = assignop.getArity() == 1 ? operators.tryAssignOverload(node, assignop, self) :
                            operators.tryAssignOverload(node, assignop, self, right);
                        if (right == JexlOperator.ASSIGN) {
                            return self;
                        }
                    }
                    // check if we need to typecast result
                    Class type = frame.typeof(symbol);
                    if (type != null) {
                        if (arithmetic.isStrict()) {
                            right = arithmetic.implicitCast(type, right);
                        } else {
                            right = arithmetic.cast(type, right);
                        }
                        if (type.isPrimitive() && right == null)
                            throw new JexlException(node, "not null value required for: " + var.getName());
                    }
                    boolean isRequired = frame.isVariableRequired(symbol);
                    if (isRequired && right == null)
                        throw new JexlException(node, "not null value required for: " + var.getName());

                    frame.set(symbol, right);
                    // make the closure accessible to itself, ie hoist the currently set variable after frame creation
                    if (right instanceof Closure) {
                        ((Closure) right).setHoisted(symbol, right);
                    }
                    return right; // 1
                }
                object = getVariable(frame, var);
                // top level is a symbol, can not be an antish var
                antish = false;
            } else {
                // check we are not assigning direct global
                if (last < 0) {
                    if (assignop != null) {
                        Object self = context.get(var.getName());
                        right = assignop.getArity() == 1 ? operators.tryAssignOverload(node, assignop, self) :
                            operators.tryAssignOverload(node, assignop, self, right);
                        if (right == JexlOperator.ASSIGN) {
                            return self;
                        }
                    }
                    try {
                        context.set(var.getName(), right);
                    } catch (UnsupportedOperationException xsupport) {
                        throw new JexlException(node, "context is readonly", xsupport);
                    }
                    return right; // 2
                }
                object = context.get(var.getName());
                // top level accesses object, can not be an antish var
                if (object != null) {
                    antish = false;
                }
            }
        } else if (left instanceof ASTIndirectNode) {
            if (assignop == null) {
                Object self = left.jjtGetChild(0).jjtAccept(this, data);
                if (self == null)
                    throw new JexlException(left, "illegal assignment form *0");
                if (self instanceof SetPointer) {
                    ((SetPointer) self).set(right);
                } else {
                    Object result = operators.indirectAssign(node, self, right);
                    if (result == JexlEngine.TRY_FAILED)
                        throw new JexlException(left, "illegal dereferenced assignment");
                }
                return right;
            } else {
                Object self = left.jjtAccept(this, data);
                if (self == null)
                    throw new JexlException(left, "illegal assignment form *0");
                Object result = operators.tryAssignOverload(node, assignop, self, right);
                if (result == JexlOperator.ASSIGN) {
                    return self;
                } else if (result != JexlEngine.TRY_FAILED) {
                    self = left.jjtGetChild(0).jjtAccept(this, data);
                    if (self == null)
                        throw new JexlException(left, "illegal assignment form *0");
                    if (self instanceof SetPointer) {
                        ((SetPointer) self).set(result);
                    } else {
                        result = operators.indirectAssign(node, self, result);
                        if (result == JexlEngine.TRY_FAILED)
                            throw new JexlException(left, "illegal dereferenced assignment");
                    }
                }
                return right;
            }
        } else if (!(left instanceof ASTReference)) {
            throw new JexlException(left, "illegal assignment form 0");
        }
        // 1: follow children till penultimate, resolve dot/array
        JexlNode objectNode = null;
        StringBuilder ant = null;
        int v = 1;
        // start at 1 if symbol
        for (int c = symbol >= 0 ? 1 : 0; c < last; ++c) {
            objectNode = left.jjtGetChild(c);
            object = objectNode.jjtAccept(this, object);
            if (object != null) {
                // disallow mixing antish variable & bean with same root; avoid ambiguity
                antish = false;
            } else if (antish) {
                if (ant == null) {
                    JexlNode first = left.jjtGetChild(0);
                    if (first instanceof ASTIdentifier && ((ASTIdentifier) first).getSymbol() < 0) {
                        ant = new StringBuilder(((ASTIdentifier) first).getName());
                    } else {
                        break;
                    }
                }
                for (; v <= c; ++v) {
                    JexlNode child = left.jjtGetChild(v);
                    if (child instanceof ASTIdentifierAccess) {
                        ant.append('.');
                        ant.append(((ASTIdentifierAccess) objectNode).getName());
                    } else {
                        break;
                    }
                }
                object = context.get(ant.toString());
            } else {
                throw new JexlException(objectNode, "illegal assignment form");
            }
        }
        // 2: last objectNode will perform assignement in all cases
        Object property = null;
        JexlNode propertyNode = left.jjtGetChild(last);
        if (propertyNode instanceof ASTIdentifierAccess) {
            property = evalIdentifier((ASTIdentifierAccess) propertyNode);
            // deal with antish variable
            if (ant != null && object == null) {
                if (last > 0) {
                    ant.append('.');
                }
                ant.append(String.valueOf(property));
                if (assignop != null) {
                    Object self = context.get(ant.toString());
                    right = assignop.getArity() == 1 ? operators.tryAssignOverload(node, assignop, self) :
                        operators.tryAssignOverload(node, assignop, self, right);
                    if (right == JexlOperator.ASSIGN) {
                        return self;
                    }
                }
                try {
                    context.set(ant.toString(), right);
                } catch (UnsupportedOperationException xsupport) {
                    throw new JexlException(node, "context is readonly", xsupport);
                }
                return right; // 3
            }
        } else if (propertyNode instanceof ASTArrayAccess) {
            // can have multiple nodes - either an expression, integer literal or reference
            int numChildren = propertyNode.jjtGetNumChildren() - 1;
            for (int i = 0; i < numChildren; i++) {
                JexlNode nindex = propertyNode.jjtGetChild(i);
                Object index = nindex.jjtAccept(this, null);
                object = getAttribute(object, index, nindex);
            }
            propertyNode = propertyNode.jjtGetChild(numChildren);
            property = propertyNode.jjtAccept(this, null);
        } else {
            throw new JexlException(objectNode, "illegal assignment form");
        }
        if (property == null) {
            // no property, we fail
            return unsolvableProperty(propertyNode, "<?>.<null>", true, null);
        }
        if (object == null) {
            // no object, we fail
            return unsolvableProperty(objectNode, "<null>.<?>", true, null);
        }
        // 3: one before last, assign
        if (assignop != null) {
            Object self = getAttribute(object, property, propertyNode);
            right = assignop.getArity() == 1 ? operators.tryAssignOverload(node, assignop, self) :
                operators.tryAssignOverload(node, assignop, self, right);
            if (right == JexlOperator.ASSIGN) {
                return self;
            }
        }

        final JexlOperator operator = propertyNode != null && propertyNode.jjtGetParent() instanceof ASTArrayAccess
                                      ? JexlOperator.ARRAY_SET : JexlOperator.PROPERTY_SET;

        setAttribute(object, property, right, propertyNode, operator);
        return right; // 4
    }

    @Override
    protected Object[] visit(ASTArguments node, Object data) {
        int childCount = node.jjtGetNumChildren();
        if (childCount > 0) {
            List<Object> av = new ArrayList<Object> (childCount);
            for (int i = 0; i < childCount; i++) {
                JexlNode child = node.jjtGetChild(i);
                if (child instanceof ASTEnumerationNode || child instanceof ASTEnumerationReference) {
                    Iterator<?> it = (Iterator<?>) child.jjtAccept(this, data);
                    if (it != null) {
                       try {
                           while (it.hasNext()) {
                               Object entry = it.next();
                               av.add(entry);
                           }
                       } finally {
                           closeIfSupported(it);
                       }
                    }
                } else {
                    Object entry = child.jjtAccept(this, data);
                    av.add(entry);
                }
            }
            return av.toArray();
        } else {
            return EMPTY_PARAMS;
        }
    }

    @Override
    protected Object visit(final ASTInnerConstructorNode node, Object data) {
        if (isCancelled()) {
            throw new JexlException.Cancel(node);
        }

        String enclosingClass = data == null ? null : data.getClass().getCanonicalName();
        if (enclosingClass == null) {
            String tstr = data != null ? data.toString() : "?";
            return unsolvableMethod(node, tstr);
        }
        ASTArguments argNode = (ASTArguments) node.jjtGetChild(1);
        // get the ctor args
        Object[] argv = callArguments(data, false, (Object[]) argNode.jjtAccept(this, data));

        ASTIdentifier classNode = (ASTIdentifier) node.jjtGetChild(0);
        String target  = enclosingClass + "$" + classNode.getName();
        try {
            boolean narrow = false;
            JexlMethod ctor = null;
            while (true) {
                // try as stated
                ctor = uberspect.getConstructor(target, argv);
                if (ctor != null) {
                    break;
                }
                // if we did not find an exact method by name and we haven't tried yet,
                // attempt to narrow the parameters and if this succeeds, try again in next loop
                if (!narrow && arithmetic.narrowArguments(argv)) {
                    narrow = true;
                    continue;
                }
                // we are done trying
                break;
            }
            // we have either evaluated and returned or might have found a ctor
            if (ctor != null) {
                return ctor.invoke(target, argv);
            }
            String tstr = target != null ? target.toString() : "?";
            return unsolvableMethod(node, tstr);
        } catch (JexlException xthru) {
            throw xthru;
        } catch (Exception xany) {
            String tstr = target != null ? target.toString() : "?";
            throw invocationException(node, tstr, xany);
        }
    }

    @Override
    protected Object visit(final ASTMethodReference node, Object data) {
        ASTIdentifier methodNode = (ASTIdentifier) node.jjtGetChild(0);
        String methodName = methodNode.getName();
        if (data == null)
            return unsolvableMethod(methodNode, "<null>::" + methodName);
        Object result = MethodReference.create(this, data, methodName);
        return result != null ? result : unsolvableMethod(methodNode, "::" + methodName);
    }

    @Override
    protected Object visit(final ASTMethodNode node, Object data) {
        return visit(node, null, data);
    }

    /**
     * Execute a method call, ie syntactically written as name.call(...).
     * @param node the actual method call node
     * @param object non null when name.call is an antish variable
     * @param data the context
     * @return the method call result
     */
    private Object visit(final ASTMethodNode node, Object object, Object data) {
        // left contains the reference to the method
        final JexlNode methodNode = node.jjtGetChild(0);
        Object method;
        // 1: determine object and method or functor
        if (methodNode instanceof ASTIdentifierAccess) {
            method = methodNode;
            if (object == null) {
                object = data;
                if (object == null) {
                    // no object, we fail
                    return node.isSafeLhs(jexl.safe)
                        ? null
                        : unsolvableMethod(methodNode, "<null>.<?>(...)");
                }
            } else {
                // edge case of antish var used as functor
                method = object;
            }
        } else {
            method = methodNode.jjtAccept(this, data);
        }
        Object result = method;
        for (int a = 1; a < node.jjtGetNumChildren(); ++a) {
            if (result == null) {
                // no method, we fail// variable unknown in context and not a local
                return node.isSafeLhs(jexl.safe)
                        ? null
                        : unsolvableMethod(methodNode, "<?>.<null>(...)");
            }
            ASTArguments argNode = (ASTArguments) node.jjtGetChild(a);
            result = call(node, object, result, argNode);
            object = result;
        }
        return result;
    }

    @Override
    protected Object visit(ASTFunctionNode node, Object data) {
        ASTIdentifier functionNode = (ASTIdentifier) node.jjtGetChild(0);
        String nsid = functionNode.getNamespace();
        Object namespace = (nsid != null)? resolveNamespace(nsid, node) : context;
        ASTArguments argNode = (ASTArguments) node.jjtGetChild(1);
        return call(node, namespace, functionNode, argNode);
    }

    /**
     * Calls a method (or function).
     * <p>
     * Method resolution is a follows:
     * 1 - attempt to find a method in the target passed as parameter;
     * 2 - if this fails, seeks a JexlScript or JexlMethod or a duck-callable* as a property of that target;
     * 3 - if this fails, narrow the arguments and try again 1
     * 4 - if this fails, seeks a context or arithmetic method with the proper name taking the target as first argument;
     * </p>
     * *duck-callable: an object where a "call" function exists
     *
     * @param node    the method node
     * @param target  the target of the method, what it should be invoked upon
     * @param functor the object carrying the method or function or the method identifier
     * @param argNode the node carrying the arguments
     * @return the result of the method invocation
     */
    protected Object call(final JexlNode node, Object target, Object functor, final ASTArguments argNode) {
        cancelCheck(node);
        // evaluate the arguments
        final Object[] argv = visit(argNode, null);
        // get the method name if identifier
        final int symbol;
        final String methodName;
        boolean cacheable = cache;
        boolean isavar = false;
        if (functor instanceof ASTIdentifier) {
            // function call, target is context or namespace (if there was one)
            ASTIdentifier methodIdentifier = (ASTIdentifier) functor;
            symbol = methodIdentifier.getSymbol();
            methodName = methodIdentifier.getName();
            functor = null;
            // is it a global or local variable ?
            if (target == context) {
                if (symbol >= 0 && frame.has(symbol)) {
                    functor = frame.get(symbol);
                    isavar = functor != null;
                } else if (context.has(methodName)) {
                    functor = context.get(methodName);
                    isavar = functor != null;
                }
                // name is a variable, cant be cached
                cacheable &= !isavar;
            }
        } else if (functor instanceof ASTIdentifierAccess) {
            // a method call on target
            methodName = ((ASTIdentifierAccess) functor).getName();
            symbol = -1;
            functor = null;
            cacheable = true;
        } else if (functor != null) {
            // ...(x)(y)
            symbol = -1 - 1; // -2;
            methodName = null;
            cacheable = false;
        } else if (!node.isSafeLhs(jexl.safe)) {
            return unsolvableMethod(node, "?(...)");
        } else {
            // safe lhs
            return null;
        }

        // solving the call site
        CallDispatcher call = new CallDispatcher(node, cacheable);
        try {
            // do we have a  cached version method/function name ?
            Object eval = call.tryEval(target, methodName, argv);
            if (JexlEngine.TRY_FAILED != eval) {
                return eval;
            }
            boolean functorp = false;
            boolean narrow = false;
            // pseudo loop to try acquiring methods without and with argument narrowing
            while (true) {
                call.narrow = narrow;
                // direct function or method call
                if (functor == null || functorp) {
                    // try a method or function from context
                    if (call.isTargetMethod(target, methodName, argv)) {
                        return call.eval(methodName);
                    }
                    if (target == context) {
                        // solve 'null' namespace
                        Object namespace = resolveNamespace(null, node);
                        if (namespace != null
                            && namespace != context
                            && call.isTargetMethod(namespace, methodName, argv)) {
                            return call.eval(methodName);
                        }
                        // do not try context function since this was attempted
                        // 10 lines above...; solve as an arithmetic function
                        if (call.isArithmeticMethod(methodName, argv)) {
                            return call.eval(methodName);
                        }
                        // could not find a method, try as a property of a non-context target (performed once)
                    } else {
                        // try prepending target to arguments and look for
                        // applicable method in context...
                        Object[] pargv = functionArguments(target, narrow, argv);
                        if (call.isContextMethod(methodName, pargv)) {
                            return call.eval(methodName);
                        }
                        // ...or arithmetic
                        if (call.isArithmeticMethod(methodName, pargv)) {
                            return call.eval(methodName);
                        }
                        // the method may also be a functor stored in a property of the target
                        if (!narrow) {
                            JexlPropertyGet get = uberspect.getPropertyGet(target, methodName);
                            if (get != null) {
                                functor = get.tryInvoke(target, methodName);
                                functorp = functor != null;
                            }
                        }
                    }
                }
                // this may happen without the above when we are chaining call like x(a)(b)
                // or when a var/symbol or antish var is used as a "function" name
                if (functor != null) {
                    // lambda, script or jexl method will do
                    if (functor instanceof JexlScript) {
                        JexlScript s = (JexlScript) functor;
                        boolean varArgs = s.isVarArgs();
                        if (!varArgs) {
                            String[] params = s.getUnboundParameters();
                            int paramCount = params != null ? params.length : 0;
                            int argCount = argv != null ? argv.length : 0;
                            if (argCount > paramCount)
                                return unsolvableMethod(node, "(...)");
                        }
                        return s.execute(context, argv);
                    }
                    if (functor instanceof JexlMethod) {
                        return ((JexlMethod) functor).invoke(target, argv);
                    }
                    if (functor instanceof MethodReference) {
                        return ((MethodReference) functor).invoke(argv);
                    }
                    final String mCALL = "call";
                    // may be a generic callable, try a 'call' method
                    if (call.isTargetMethod(functor, mCALL, argv)) {
                        return call.eval(mCALL);
                    }
                    // functor is a var, may be method is a global one ?
                    if (isavar && target == context) {
                        if (call.isContextMethod(methodName, argv)) {
                            return call.eval(methodName);
                        }
                        if (call.isArithmeticMethod(methodName, argv)) {
                            return call.eval(methodName);
                        }
                    }
                    // try prepending functor to arguments and look for
                    // context or arithmetic function called 'call'
                    Object[] pargv = functionArguments(functor, narrow, argv);
                    if (call.isContextMethod(mCALL, pargv)) {
                        return call.eval(mCALL);
                    }
                    if (call.isArithmeticMethod(mCALL, pargv)) {
                        return call.eval(mCALL);
                    }
                }
                // if we did not find an exact method by name and we haven't tried yet,
                // attempt to narrow the parameters and if this succeeds, try again in next loop
                if (!narrow && arithmetic.narrowArguments(argv)) {
                    narrow = true;
<<<<<<< HEAD
                    continue;
                } else {
                    break;
                }
            }
            // we have either evaluated and returned or no method was found
            return node.isSafeLhs(jexl.safe)
                    ? null
                    : unsolvableMethod(node, methodName);
        } catch (JexlException xthru) {
            throw xthru;
        } catch (Exception xany) {
            throw invocationException(node, methodName, xany);
        }
    }

    @Override
    protected Object visit(ASTConstructorNode node, Object data) {
        if (isCancelled()) {
            throw new JexlException.Cancel(node);
        }
        // first child is class or class name
        final Object target = node.jjtGetChild(0).jjtAccept(this, data);
        // get the ctor args
        int argc = node.jjtGetNumChildren() - 1;
        Object[] argv = argc > 0 ? new Object[argc] : EMPTY_PARAMS;
        for (int i = 0; i < argc; i++) {
            argv[i] = node.jjtGetChild(i + 1).jjtAccept(this, data);
        }

        try {
            boolean cacheable = cache;
            // attempt to reuse last funcall cached in volatile JexlNode.value
            if (cacheable) {
                Object cached = node.jjtGetValue();
                if (cached instanceof Funcall) {
                    Object eval = ((Funcall) cached).tryInvoke(this, null, target, argv);
                    if (JexlEngine.TRY_FAILED != eval) {
                        return eval;
                    }
                }
            }
            boolean narrow = false;
            JexlMethod ctor = null;
            Funcall funcall = null;
            while (true) {
                // try as stated
                ctor = uberspect.getConstructor(target, argv);
                if (ctor != null) {
                    if (cacheable && ctor.isCacheable()) {
                        funcall = new Funcall(ctor, narrow);
                    }
                    break;
                }
                // try with prepending context as first argument
                Object[] nargv = callArguments(context, narrow, argv);
                ctor = uberspect.getConstructor(target, nargv);
                if (ctor != null) {
                    if (cacheable && ctor.isCacheable()) {
                        funcall = new ContextualCtor(ctor, narrow);
                    }
                    argv = nargv;
                    break;
                }
                // if we did not find an exact method by name and we haven't tried yet,
                // attempt to narrow the parameters and if this succeeds, try again in next loop
                if (!narrow && arithmetic.narrowArguments(argv)) {
                    narrow = true;
                    continue;
=======
                    // continue;
                } else {
                    break;
>>>>>>> 0d131f47
                }
                // we are done trying
                break;
            }
<<<<<<< HEAD
            // we have either evaluated and returned or might have found a ctor
            if (ctor != null) {
                Object eval = ctor.invoke(target, argv);
                // cache executor in volatile JexlNode.value
                if (funcall != null) {
                    node.jjtSetValue(funcall);
                }
                return eval;
            }
            String tstr = target != null ? target.toString() : "?";
            return unsolvableMethod(node, tstr);
=======
            // we have either evaluated and returned or no method was found
            return node.isSafeLhs(jexl.safe)
                    ? null
                    : unsolvableMethod(node, methodName, argv);
        } catch (JexlException.TryFailed xany) {
            throw invocationException(node, methodName, xany.getCause());
>>>>>>> 0d131f47
        } catch (JexlException xthru) {
            throw xthru;
        } catch (Exception xany) {
            String tstr = target != null ? target.toString() : "?";
            throw invocationException(node, tstr, xany);
        }
    }

    @Override
    protected Object visit(ASTQualifiedConstructorNode node, Object data) {
        if (isCancelled()) {
            throw new JexlException.Cancel(node);
        }
        // first child is class or class name
        final Class target = (Class) node.jjtGetChild(0).jjtAccept(this, data);
        // get the ctor args
        Object[] argv = (Object[]) node.jjtGetChild(1).jjtAccept(this, data); 
        try {
            boolean cacheable = cache;
            // attempt to reuse last funcall cached in volatile JexlNode.value
            if (cacheable) {
                Object cached = node.jjtGetValue();
                if (cached instanceof Funcall) {
                    Object eval = ((Funcall) cached).tryInvoke(this, null, target, argv);
                    if (JexlEngine.TRY_FAILED != eval) {
                        return eval;
                    }
                }
            }
            boolean narrow = false;
            JexlMethod ctor = null;
            Funcall funcall = null;
            while (true) {
                // try as stated
                ctor = uberspect.getConstructor(target, argv);
                if (ctor != null) {
                    if (cacheable && ctor.isCacheable()) {
                        funcall = new Funcall(ctor, narrow);
                    }
                    break;
                }
                // try with prepending context as first argument
                Object[] nargv = callArguments(context, narrow, argv);
                ctor = uberspect.getConstructor(target, nargv);
                if (ctor != null) {
                    if (cacheable && ctor.isCacheable()) {
                        funcall = new ContextualCtor(ctor, narrow);
                    }
                    argv = nargv;
                    break;
                }
                // if we did not find an exact method by name and we haven't tried yet,
                // attempt to narrow the parameters and if this succeeds, try again in next loop
                if (!narrow && arithmetic.narrowArguments(argv)) {
                    narrow = true;
                    continue;
                }
                // we are done trying
                break;
            }
            // we have either evaluated and returned or might have found a ctor
            if (ctor != null) {
                Object eval = ctor.invoke(target, argv);
                // cache executor in volatile JexlNode.value
                if (funcall != null) {
                    node.jjtSetValue(funcall);
                }
                return eval;
            }
            String tstr = target != null ? target.toString() : "?";
            return unsolvableMethod(node, tstr, argv);
        } catch (JexlException.Method xmethod) {
            throw xmethod;
        } catch (Exception xany) {
            String tstr = target != null ? target.toString() : "?";
            throw invocationException(node, tstr, xany);
        }
    }

    @Override
    protected Object visit(ASTArrayConstructorNode node, Object data) {
        if (isCancelled()) {
            throw new JexlException.Cancel(node);
        }
        // first child is class or class name
        final Class target = (Class) node.jjtGetChild(0).jjtAccept(this, data);
        // get the dimensions
        int argc = node.jjtGetNumChildren() - 1;
        int[] argv = new int[argc];
        for (int i = 0; i < argc; i++) {
            argv[i] = arithmetic.toInteger(node.jjtGetChild(i + 1).jjtAccept(this, data));
        }
        try {
            return Array.newInstance(target, argv);
        } catch (Exception xany) {
            String tstr = target != null ? target.toString() : "?";
            throw invocationException(node, tstr, xany);
        }
    }

    @Override
    protected Object visit(ASTArrayOpenDimension node, Object data) {
        return 0;
    }

    @Override
    protected Object visit(ASTInitializedArrayConstructorNode node, Object data) {
        if (isCancelled()) {
            throw new JexlException.Cancel(node);
        }
        // first child is class or class name
        final Class target = (Class) node.jjtGetChild(0).jjtAccept(this, data);
        // get the length of the array
        int argc = node.jjtGetNumChildren() - 1;
        try {
            Object result = Array.newInstance(target, argc);
            for (int i = 0; i < argc; i++) {
                Array.set(result, i, node.jjtGetChild(i + 1).jjtAccept(this, data));
            }
            return result;
        } catch (Exception xany) {
            String tstr = target != null ? target.toString() : "?";
            throw invocationException(node, tstr, xany);
        }
    }

    /**
     * Gets an attribute of an object.
     *
     * @param object    to retrieve value from
     * @param attribute the attribute of the object, e.g. an index (1, 0, 2) or key for a map
     * @return the attribute value
     */
    public Object getAttribute(Object object, Object attribute) {
        return getAttribute(object, attribute, null);
    }

    /**
     * Gets an attribute of an object.
     *
     * @param object    to retrieve value from
     * @param attribute the attribute of the object, e.g. an index (1, 0, 2) or key for a map
     * @param node      the node that evaluated as the object
     * @return the attribute value
     */
    protected Object getAttribute(Object object, Object attribute, JexlNode node) {
        if (object == null) {
            throw new JexlException(node, "object is null");
        }
        cancelCheck(node);
        final JexlOperator operator = node != null && node.jjtGetParent() instanceof ASTArrayAccess
                ? JexlOperator.ARRAY_GET : JexlOperator.PROPERTY_GET;
        Object result = operators.tryOverload(node, operator, object, attribute);
        if (result != JexlEngine.TRY_FAILED) {
            return result;
        }
        Exception xcause = null;
        try {
            // attempt to reuse last executor cached in volatile JexlNode.value
            if (node != null && cache) {
                Object cached = node.jjtGetValue();
                if (cached instanceof JexlPropertyGet) {
                    JexlPropertyGet vg = (JexlPropertyGet) cached;
                    Object value = vg.tryInvoke(object, attribute);
                    if (!vg.tryFailed(value)) {
                        return value;
                    }
                }
            }
            // resolve that property
            List<PropertyResolver> resolvers = uberspect.getResolvers(operator, object);
            JexlPropertyGet vg = uberspect.getPropertyGet(resolvers, object, attribute);
            if (vg != null) {
                Object value = vg.invoke(object);
                // cache executor in volatile JexlNode.value
                if (node != null && cache && vg.isCacheable()) {
                    node.jjtSetValue(vg);
                }
                return value;
            }
        } catch (Exception xany) {
            xcause = xany;
        }
        // lets fail
        if (node != null) {
            boolean safe = (node instanceof ASTIdentifierAccess) && ((ASTIdentifierAccess) node).isSafe();
            if (safe) {
                return null;
            } else {
                String attrStr = attribute != null ? attribute.toString() : null;
                return unsolvableProperty(node, attrStr, true, xcause);
            }
        } else {
            // direct call
            String error = "unable to get object property"
                    + ", class: " + object.getClass().getName()
                    + ", property: " + attribute;
            throw new UnsupportedOperationException(error, xcause);
        }
    }

    /**
     * Sets an attribute of an object.
     *
     * @param object    to set the value to
     * @param attribute the attribute of the object, e.g. an index (1, 0, 2) or key for a map
     * @param value     the value to assign to the object's attribute
     */
    public void setAttribute(Object object, Object attribute, Object value) {
        setAttribute(object, attribute, value, null, JexlOperator.PROPERTY_SET);
    }

    /**
     * Sets an attribute of an object.
     *
     * @param object    to set the value to
     * @param attribute the attribute of the object, e.g. an index (1, 0, 2) or key for a map
     * @param value     the value to assign to the object's attribute
     * @param node      the node that evaluated as the object
     */
    protected void setAttribute(Object object, Object attribute, Object value, JexlNode node, JexlOperator operator) {
        cancelCheck(node);
        Object result = operators.tryOverload(node, operator, object, attribute, value);
        if (result != JexlEngine.TRY_FAILED) {
            return;
        }
        Exception xcause = null;
        try {
            // check if we need to typecast value first
            Class type = object != null ? object.getClass() : null;
            if (type != null && type.isArray()) {
                type = arithmetic.getWrapperClass(type.getComponentType());
                if (!type.isInstance(value)) {
                    if (arithmetic.isStrict()) {
                        value = arithmetic.implicitCast(type, value);
                    } else {
                        value = arithmetic.cast(type, value);
                    }
                }
            }
            // attempt to reuse last executor cached in volatile JexlNode.value
            if (node != null && cache) {
                Object cached = node.jjtGetValue();
                if (cached instanceof JexlPropertySet) {
                    JexlPropertySet setter = (JexlPropertySet) cached;
                    Object eval = setter.tryInvoke(object, attribute, value);
                    if (!setter.tryFailed(eval)) {
                        return;
                    }
                }
            }
            List<PropertyResolver> resolvers = uberspect.getResolvers(operator, object);
            JexlPropertySet vs = uberspect.getPropertySet(resolvers, object, attribute, value);
            // if we can't find an exact match, narrow the value argument and try again
            if (vs == null) {
                // replace all numbers with the smallest type that will fit
                Object[] narrow = {value};
                if (arithmetic.narrowArguments(narrow)) {
                    vs = uberspect.getPropertySet(resolvers, object, attribute, narrow[0]);
                }
            }
            if (vs != null) {
                // cache executor in volatile JexlNode.value
                vs.invoke(object, value);
                if (node != null && cache && vs.isCacheable()) {
                    node.jjtSetValue(vs);
                }
                return;
            }
        } catch (Exception xany) {
            xcause = xany;
        }
        // lets fail
        if (node != null) {
            String attrStr = attribute != null ? attribute.toString() : null;
            unsolvableProperty(node, attrStr, true, xcause);
        } else {
            // direct call
            String error = "unable to set object property"
                    + ", class: " + object.getClass().getName()
                    + ", property: " + attribute
                    + ", argument: " + value.getClass().getSimpleName();
            throw new UnsupportedOperationException(error, xcause);
        }
    }

    @Override
    protected Object visit(ASTJxltLiteral node, Object data) {
        TemplateEngine.TemplateExpression tp = (TemplateEngine.TemplateExpression) node.jjtGetValue();
        if (tp == null) {
            TemplateEngine jxlt = jexl.jxlt();
            tp = jxlt.parseExpression(node.jexlInfo(), node.getLiteral(), frame != null ? frame.getScope() : null);
            node.jjtSetValue(tp);
        }
        if (tp != null) {
            return tp.evaluate(frame, context);
        }
        return null;
    }

    @Override
    protected Object visit(ASTAnnotation node, Object data) {
        throw new UnsupportedOperationException(ASTAnnotation.class.getName() + ": Not supported.");
    }

    @Override
    protected Object visit(ASTAnnotatedStatement node, Object data) {
        return processAnnotation(node, 0, data);
    }

    /**
     * Processes an annotated statement.
     * @param stmt the statement
     * @param index the index of the current annotation being processed
     * @param data the contextual data
     * @return  the result of the statement block evaluation
     */
    protected Object processAnnotation(final ASTAnnotatedStatement stmt, final int index, final Object data) {
        // are we evaluating the block ?
        final int last = stmt.jjtGetNumChildren() - 1;
        if (index == last) {
            JexlNode block = stmt.jjtGetChild(last);
            // if the context has changed, might need a new interpreter
            final JexlArithmetic jexla = arithmetic.options(context);
            if (jexla != arithmetic) {
                if (!arithmetic.getClass().equals(jexla.getClass())) {
                    logger.warn("expected arithmetic to be " + arithmetic.getClass().getSimpleName()
                            + ", got " + jexla.getClass().getSimpleName()
                    );
                }
                Interpreter ii = new Interpreter(Interpreter.this, jexla);
                Object r = block.jjtAccept(ii, data);
                if (ii.isCancelled()) {
                    Interpreter.this.cancel();
                }
                return r;
            } else {
                return block.jjtAccept(Interpreter.this, data);
            }
        }
        // tracking whether we processed the annotation
        final boolean[] processed = new boolean[]{false};
        final Callable<Object> jstmt = new Callable<Object>() {
            @Override
            public Object call() throws Exception {
                processed[0] = true;
                try {
                    return processAnnotation(stmt, index + 1, data);
                } catch (JexlException.Return xreturn) {
                    return xreturn;
                } catch (JexlException.Break xbreak) {
                    return xbreak;
                } catch (JexlException.Continue xcontinue) {
                    return xcontinue;
                } catch (JexlException.Remove xremove) {
                    return xremove;
                }
            }
        };
        // the annotation node and name
        final ASTAnnotation anode = (ASTAnnotation) stmt.jjtGetChild(index);
        final String aname = anode.getName();
        // evaluate the arguments
        Object[] argv = anode.jjtGetNumChildren() > 0
                        ? visit((ASTArguments) anode.jjtGetChild(0), null) : null;
        // wrap the future, will recurse through annotation processor
        Object result;
        try {
            result = processAnnotation(aname, argv, jstmt);
            // not processing an annotation is an error
            if (!processed[0]) {
                return annotationError(anode, aname, null);
            }
        } catch (JexlException xany) {
            throw xany;
        } catch (Exception xany) {
            return annotationError(anode, aname, xany);
        }
        // the caller may return a return, break or continue
        if (result instanceof JexlException) {
            throw (JexlException) result;
        }
        return result;
    }

    /**
     * Delegates the annotation processing to the JexlContext if it is an AnnotationProcessor.
     * @param annotation    the annotation name
     * @param args          the annotation arguments
     * @param stmt          the statement / block that was annotated
     * @return the result of statement.call()
     * @throws Exception if anything goes wrong
     */
    protected Object processAnnotation(String annotation, Object[] args, Callable<Object> stmt) throws Exception {
        return context instanceof JexlContext.AnnotationProcessor
                ? ((JexlContext.AnnotationProcessor) context).processAnnotation(annotation, args, stmt)
                : stmt.call();
    }

    protected Iterator<?> prepareIndexedIterator(JexlNode node, Object iterableValue) {

        if (iterableValue != null) {
            Object forEach = operators.tryOverload(node, JexlOperator.FOR_EACH_INDEXED, iterableValue);
            Iterator<?> itemsIterator = forEach instanceof Iterator
                                    ? (Iterator<?>) forEach
                                    : uberspect.getIndexedIterator(iterableValue);
            return itemsIterator;
        }

        return null;
    }

    protected abstract class IteratorBase implements Iterator<Object>, AutoCloseable {

        protected final Iterator<?> itemsIterator;
        protected final JexlNode node;

        protected int i;

        protected IteratorBase(Iterator<?> iterator, JexlNode projection) {
            itemsIterator = iterator;
            node = projection;

            i = 0;
        }

        protected Object[] prepareArgs(ASTJexlLambda lambda, Object data) {

            int argCount = lambda.getArgCount();
            boolean varArgs = lambda.isVarArgs();

            Object[] argv = null;

            if (argCount == 0) {
                argv = EMPTY_PARAMS;
            } else if (argCount == 1) {
                argv = new Object[] {data};
            } else if (!varArgs && data instanceof Object[]) {
                int len = ((Object[]) data).length;
                if (argCount > len) {
                    argv = new Object[len + 1];
                    argv[0] = i;
                    System.arraycopy(data, 0, argv, 1, len);
                } else if (argCount == len) {
                    argv = (Object[]) data;
                } else {
                    argv = new Object[] {i, data};
                }
            } else {
                argv = new Object[] {i, data};
            }

            return argv;
        }

        @Override
        public void close() {
            closeIfSupported(itemsIterator);
        }
    }

    public class ProjectionIterator extends IteratorBase {

        protected Map<Integer,Closure> scripts;

        protected ProjectionIterator(Iterator<?> iterator, JexlNode projection) {
            super(iterator, projection);

            scripts = new HashMap<Integer,Closure> ();
            i = -1;
        }

        protected Object evaluateProjection(int i, Object data) {
            JexlNode child = node.jjtGetChild(i);

            if (child instanceof ASTJexlLambda) {
                ASTJexlLambda lambda = (ASTJexlLambda) child;
                Closure c = scripts.get(i);
                if (c == null) {
                    c = new Closure(Interpreter.this, lambda);
                    scripts.put(i, c);
                }
                Object[] argv = prepareArgs(lambda, data);
                return c.execute(null, argv);
            } else {
                return child.jjtAccept(Interpreter.this, data);
            }
        }

        @Override
        public boolean hasNext() {
            return itemsIterator.hasNext();
        }

        @Override
        public Object next() {

            cancelCheck(node);

            Object data = itemsIterator.next();

            i += 1;

            // can have multiple nodes
            int numChildren = node.jjtGetNumChildren();

            if (numChildren == 1) {
                return evaluateProjection(0, data);
            } else {
                List<Object> value = new ArrayList(numChildren);
                for (int child = 0; child < numChildren; child++) {
                    value.add(evaluateProjection(child, data));
                }
                return Collections.unmodifiableList(value);
            }
        }

        @Override
        public void remove() {
            itemsIterator.remove();
        }
    }

    @Override
    protected Object visit(ASTProjectionNode node, Object data) {
        Iterator<?> itemsIterator = prepareIndexedIterator(node, data);
        return itemsIterator != null ? new ProjectionIterator(itemsIterator, node) : null;
    }

    public class MapProjectionIterator extends ProjectionIterator {

        protected MapProjectionIterator(Iterator<?> iterator, JexlNode projection) {
            super(iterator, projection);
        }

        @Override
        public Object next() {

            cancelCheck(node);

            Object data = itemsIterator.next();

            i += 1;

            Object key = evaluateProjection(0, data);
            Object value = evaluateProjection(1, data);

            return new AbstractMap.SimpleImmutableEntry<Object,Object> (key, value);
        }
    }

    @Override
    protected Object visit(ASTMapProjectionNode node, Object data) {
        Iterator<?> itemsIterator = prepareIndexedIterator(node, data);
        return itemsIterator != null ? new MapProjectionIterator(itemsIterator, node) : null;
    }

    public class SelectionIterator extends IteratorBase {

        protected final Closure closure;

        protected Object nextItem;
        protected boolean hasNextItem;

        protected SelectionIterator(Iterator<?> iterator, ASTJexlLambda filter) {
            super(iterator, filter);
            closure = new Closure(Interpreter.this, filter);
        }

        protected void findNextItem() {
            if (!itemsIterator.hasNext()) {
                hasNextItem = false;
                nextItem = null;
            } else {
                Object data = null;
                boolean selected = false;

                do {
                    data = itemsIterator.next();
                    Object[] argv = prepareArgs((ASTJexlLambda) node, data);
                    selected = arithmetic.toBoolean(closure.execute(null, argv));
                } while (!selected && itemsIterator.hasNext());

                if (selected) {
                    hasNextItem = true;
                    nextItem = data;
                }
            }
        }

        @Override
        public boolean hasNext() {

            if (!hasNextItem)
                findNextItem();

            return hasNextItem;
        }

        @Override
        public Object next() {
            cancelCheck(node);

            if (!hasNextItem)
                findNextItem();

            if (!hasNextItem)
                throw new NoSuchElementException();

            i += 1;
            hasNextItem = false;

            return nextItem;
        }

        @Override
        public void remove() {
            itemsIterator.remove();
        }
    }

    public class StopCountIterator extends IteratorBase {

        protected final int limit;

        protected StopCountIterator(Iterator<?> iterator, JexlNode node, int stopCount) {
            super(iterator, node);
            limit = stopCount;
        }

        @Override
        public boolean hasNext() {
            return itemsIterator.hasNext() && i < limit;
        }

        @Override
        public Object next() {
            cancelCheck(node);

            if (!hasNext())
                throw new NoSuchElementException();

            i += 1;

            return itemsIterator.next();
        }

        @Override
        public void remove() {
            itemsIterator.remove();
        }
    }

    public class StartCountIterator extends IteratorBase {

        protected StartCountIterator(Iterator<?> iterator, JexlNode node, int startCount) {
            super(iterator, node);

            if (startCount > 0)
                skipItems(startCount);
        }

        protected void skipItems(int skipCount) {
            while (i < skipCount) {
                if (hasNext()) {
                    next();
                } else {
                    break;
                }
            }
        }

        @Override
        public boolean hasNext() {
            return itemsIterator.hasNext();
        }

        @Override
        public Object next() {
            cancelCheck(node);

            if (!hasNext())
                throw new NoSuchElementException();

            i += 1;

            return itemsIterator.next();
        }

        @Override
        public void remove() {
            itemsIterator.remove();
        }
    }

    @Override
    protected Object visit(ASTSelectionNode node, Object data) {
        JexlNode child = node.jjtGetChild(0);

        if (child instanceof ASTStopCountNode) {
            int stopCount = (Integer) child.jjtAccept(this, null);
            Iterator<?> itemsIterator = prepareIndexedIterator(child, data);
            return itemsIterator != null ? new StopCountIterator(itemsIterator, node, stopCount) : null;
        } else if (child instanceof ASTStartCountNode) {
            int startCount = (Integer) child.jjtAccept(this, null);
            Iterator<?> itemsIterator = prepareIndexedIterator(child, data);
            return itemsIterator != null ? new StartCountIterator(itemsIterator, node, startCount) : null;
        }

        ASTJexlLambda script = (ASTJexlLambda) child;
        Iterator<?> itemsIterator = prepareIndexedIterator(child, data);
        return itemsIterator != null ? new SelectionIterator(itemsIterator, script) : null;
    }

    @Override
    protected Object visit(ASTStartCountNode node, Object data) {
        JexlNode child = node.jjtGetChild(0);
        Integer startCount = arithmetic.toInteger(child.jjtAccept(this, null));
        return startCount;
    }

    @Override
    protected Object visit(ASTStopCountNode node, Object data) {
        JexlNode child = node.jjtGetChild(0);
        Integer stopCount = arithmetic.toInteger(child.jjtAccept(this, null));
        return stopCount;
    }

    @Override
    protected Object visit(ASTReductionNode node, Object data) {
        int numChildren = node.jjtGetNumChildren();

        ASTJexlLambda reduction = null;
        Object result = null;

        if (numChildren > 1) {
            result = node.jjtGetChild(0).jjtAccept(this, null);
            reduction = (ASTJexlLambda) node.jjtGetChild(1);
        } else {
            reduction = (ASTJexlLambda) node.jjtGetChild(0);
        }

        Iterator<?> itemsIterator = prepareIndexedIterator(node, data);

        if (itemsIterator != null) {
            try {
                Closure closure = new Closure(this, reduction);

                boolean varArgs = reduction.isVarArgs();
                int argCount = reduction.getArgCount();

                int i = 0;

                while (itemsIterator.hasNext()) {
                    Object value = itemsIterator.next();

                    Object[] argv = null;

                    if (argCount == 0) {
                        argv = EMPTY_PARAMS;
                    } else if (argCount == 1) {
                        argv = new Object[] {result};
                    } else if (argCount == 2) {
                        argv = new Object[] {result, value};
                    } else if (argCount == 3) {
                        argv = new Object[] {result, i, value};
                    } else if (value instanceof Map.Entry<?,?>) {
                        Map.Entry<?,?> entry = (Map.Entry<?,?>) value;
                        argv = new Object[] {result, i, entry.getKey(), entry.getValue()};
                    } else if (!varArgs && value instanceof Object[]) {

                        int len = ((Object[]) value).length;
                        if (argCount > len + 1) {
                           argv = new Object[len + 2];
                           argv[0] = result;
                           argv[2] = i;
                           System.arraycopy(value, 0, argv, 2, len);
                        } else if (argCount == len + 1) {
                           argv = new Object[len + 1];
                           argv[0] = result;
                           System.arraycopy(value, 0, argv, 1, len);
                        } else {
                           argv = new Object[] {result, i, value};
                        }

                    } else {
                        argv = new Object[] {result, i, value};
                    }

                    result = closure.execute(null, argv);

                    i += 1;
                }
            } finally {
                closeIfSupported(itemsIterator);
            }
        }

        return result;
    }

}<|MERGE_RESOLUTION|>--- conflicted
+++ resolved
@@ -2271,31 +2271,6 @@
     }
 
     /**
-<<<<<<< HEAD
-     * Checks whether a reference child node holds a local variable reference.
-     * @param node  the reference node
-     * @param which the child we are checking
-     * @return true if child is local variable, false otherwise
-     */
-    protected boolean isLocalVariable(ASTReference node, int which) {
-        return (node.jjtGetNumChildren() > which
-                && node.jjtGetChild(which) instanceof ASTIdentifier
-                && ((ASTIdentifier) node.jjtGetChild(which)).getSymbol() >= 0);
-    }
-
-    /**
-     * Checks whether a reference child node holds a function call.
-     * @param node  the reference node
-     * @return true if child is function call, false otherwise
-     */
-    protected boolean isFunctionCall(ASTReference node) {
-        return (node.jjtGetNumChildren() > 0
-                && node.jjtGetChild(0) instanceof ASTFunctionNode);
-    }
-
-    /**
-=======
->>>>>>> 0d131f47
      * Evaluates an access identifier based on the 2 main implementations;
      * static (name or numbered identifier) or dynamic (jxlt).
      * @param node the identifier access node
@@ -3213,8 +3188,7 @@
                 // attempt to narrow the parameters and if this succeeds, try again in next loop
                 if (!narrow && arithmetic.narrowArguments(argv)) {
                     narrow = true;
-<<<<<<< HEAD
-                    continue;
+                    // continue;
                 } else {
                     break;
                 }
@@ -3222,7 +3196,9 @@
             // we have either evaluated and returned or no method was found
             return node.isSafeLhs(jexl.safe)
                     ? null
-                    : unsolvableMethod(node, methodName);
+                    : unsolvableMethod(node, methodName, argv);
+        } catch (JexlException.TryFailed xany) {
+            throw invocationException(node, methodName, xany.getCause());
         } catch (JexlException xthru) {
             throw xthru;
         } catch (Exception xany) {
@@ -3283,16 +3259,10 @@
                 if (!narrow && arithmetic.narrowArguments(argv)) {
                     narrow = true;
                     continue;
-=======
-                    // continue;
-                } else {
-                    break;
->>>>>>> 0d131f47
                 }
                 // we are done trying
                 break;
             }
-<<<<<<< HEAD
             // we have either evaluated and returned or might have found a ctor
             if (ctor != null) {
                 Object eval = ctor.invoke(target, argv);
@@ -3303,15 +3273,7 @@
                 return eval;
             }
             String tstr = target != null ? target.toString() : "?";
-            return unsolvableMethod(node, tstr);
-=======
-            // we have either evaluated and returned or no method was found
-            return node.isSafeLhs(jexl.safe)
-                    ? null
-                    : unsolvableMethod(node, methodName, argv);
-        } catch (JexlException.TryFailed xany) {
-            throw invocationException(node, methodName, xany.getCause());
->>>>>>> 0d131f47
+            return unsolvableMethod(node, tstr, argv);
         } catch (JexlException xthru) {
             throw xthru;
         } catch (Exception xany) {
@@ -3328,7 +3290,7 @@
         // first child is class or class name
         final Class target = (Class) node.jjtGetChild(0).jjtAccept(this, data);
         // get the ctor args
-        Object[] argv = (Object[]) node.jjtGetChild(1).jjtAccept(this, data); 
+        Object[] argv = (Object[]) node.jjtGetChild(1).jjtAccept(this, data);
         try {
             boolean cacheable = cache;
             // attempt to reuse last funcall cached in volatile JexlNode.value
@@ -3367,7 +3329,7 @@
                 // attempt to narrow the parameters and if this succeeds, try again in next loop
                 if (!narrow && arithmetic.narrowArguments(argv)) {
                     narrow = true;
-                    continue;
+                    // continue;
                 }
                 // we are done trying
                 break;
