/*
 * Licensed to the Apache Software Foundation (ASF) under one or more
 * contributor license agreements.  See the NOTICE file distributed with
 * this work for additional information regarding copyright ownership.
 * The ASF licenses this file to You under the Apache License, Version 2.0
 * (the "License"); you may not use this file except in compliance with
 * the License.  You may obtain a copy of the License at
 *
 *      http://www.apache.org/licenses/LICENSE-2.0
 *
 * Unless required by applicable law or agreed to in writing, software
 * distributed under the License is distributed on an "AS IS" BASIS,
 * WITHOUT WARRANTIES OR CONDITIONS OF ANY KIND, either express or implied.
 * See the License for the specific language governing permissions and
 * limitations under the License.
 */


options
{
   MULTI=true;
   STATIC=false;
   VISITOR=true;
   NODE_SCOPE_HOOK=true;
   NODE_CLASS="JexlNode";
   UNICODE_INPUT=true;
   KEEP_LINE_COLUMN=true;
   TRACK_TOKENS=true;
   //DEBUG_PARSER=true;
   //DEBUG_TOKEN_MANAGER=true;
}

PARSER_BEGIN(Parser)

package org.apache.commons.jexl3.parser;

import java.util.Collections;
import java.util.LinkedList;

import org.apache.commons.jexl3.JexlInfo;
import org.apache.commons.jexl3.JexlFeatures;
import org.apache.commons.jexl3.JexlException;
import org.apache.commons.jexl3.internal.Scope;

public final class Parser extends JexlParser
{
    public ASTJexlScript parse(JexlInfo jexlInfo, JexlFeatures jexlFeatures, String jexlSrc, Scope scope) {
        JexlFeatures previous = getFeatures();
        try {
            setFeatures(jexlFeatures);
            // If registers are allowed, the default parser state has to be REGISTERS.
            if (jexlFeatures.supportsRegister()) {
                token_source.defaultLexState = REGISTERS;
            }
            // lets do the 'Unique Init' in here to be safe - it's a pain to remember
            info = jexlInfo != null? jexlInfo : new JexlInfo();
            source = jexlSrc;
            pragmas = null;
            frame = scope;
            branchScope = new BranchScope();
            ReInit(new java.io.StringReader(jexlSrc));
            ASTJexlScript script = jexlFeatures.supportsScript()? JexlScript(scope) : JexlExpression(scope);
            script.jjtSetValue(info);
            script.setPragmas(pragmas != null
                             ? Collections.<String,Object>unmodifiableMap(pragmas)
                             : Collections.<String,Object>emptyMap());
            pragmas = null;
            return script;
        } catch (TokenMgrError xtme) {
            throw new JexlException.Tokenization(info, xtme).clean();
        } catch (ParseException xparse) {
            throw new JexlException.Parsing(info, xparse).clean();
        } finally {
            info = null;
            source = null;
            frame = null;
            token_source.defaultLexState = DEFAULT;
            setFeatures(previous);
        }
    }
}

PARSER_END(Parser)

TOKEN_MGR_DECLS : {
    /**
     *   A stack of 1 for keeping state to deal with doted identifiers
     */
    int dotLexState = DEFAULT;

    public void pushDot() {
        dotLexState = curLexState;
        curLexState = DOT_ID;
    }

    public void popDot() {
        if (curLexState == DOT_ID) {
            curLexState = dotLexState;
            dotLexState = defaultLexState;
        }
    }

    public void pushQ() {
        dotLexState = curLexState;
        curLexState = QUALIFIED;
    }

    public void popQ() {
        if (curLexState == QUALIFIED) {
            curLexState = dotLexState;
            dotLexState = defaultLexState;
        }
    }

}
/***************************************
 *     Skip & Number literal tokens
 ***************************************/

<*> SKIP : /* WHITE SPACE */
{
      <"##" (~["\n","\r"])* ("\n" | "\r" | "\r\n")? >
    | <"/*" (~["*"])* "*" ("*" | ~["*","/"] (~["*"])* "*")* "/">
    | <"//" (~["\n","\r"])* ("\n" | "\r" | "\r\n")? >
    | " "
    | "\t"
    | "\n"
    | "\r"
    | "\f"
}

<*> TOKEN : /* KEYWORDS */
{
      < IF : "if" >
    | < ELSE : "else" >
    | < FOR : "for" >
    | < WHILE : "while" >
    | < DO : "do" >
    | < SWITCH : "switch" >
    | < CASE : "case" >
    | < DCASE : "default" >
    | < TRY : "try" >
    | < CATCH : "catch" >
    | < FINALLY : "finally" >
    | < THROW : "throw" >
    | < ASSERT : "assert" >
    | < SYNCHRONIZED : "synchronized" >
    | < NEW : "new" > { pushQ(); } /* Lexical state is now QUALIFIED */
    | < VAR : "var" >
    | < FINAL : "final" >
    | < EMPTY : "empty" > { popDot(); } /* Revert state to default if was DOT_ID. */
    | < SIZE : "size" > { popDot(); } /* Revert state to default if was DOT_ID. */
    | < THIS : "this" >
    | < NULL : "null" | "\u2205" >
    | < TRUE : "true" >
    | < FALSE : "false" >
    | < RETURN : "return" >
    | < FUNCTION : "function" >
    | < LAMBDA : "->" | "\u2192" >
    | < LAMBDAE : "=>" | "\u21D2" >
    | < BREAK : "break" >
    | < CONTINUE : "continue" >
    | < REMOVE : "remove" > { popDot(); } /* Revert state to default if was DOT_ID. */
    | < PRAGMA : "#pragma" > { pushQ(); } /* Lexical state is now QUALIFIED */
}

<*> TOKEN : { /* SEPARATORS */
      < LPAREN : "(" > { popQ(); } /* Revert state to default. */
    | < RPAREN : ")" >
    | < LCURLY : "{" >
    | < RCURLY : "}" >
    | < LBRACKET : "[" > { popQ(); } /* Revert state to default. */
    | < RBRACKET : "]" >
    | < SEMICOL : ";" >
    | < COLON : ":" >
    | < COMMA : "," >
    | < DOT : "." > { pushDot(); } /* Lexical state is now DOT_ID */
    | < QDOT : "?." > { pushDot(); } /* Lexical state is now DOT_ID */
    | < ELLIPSIS : "..." | "\u2026">
    | < HBRACKET : "#[" >
    | < HCURLY : "#{" >
}

<*> TOKEN : { /* PRIMITIVE TYPES */
      < CHAR :    "char" >
    | < BYTE :    "byte" >
    | < SHORT :   "short" >
    | < INT :     "int" >
    | < LONG :    "long" >
    | < FLOAT :   "float" >
    | < DOUBLE :  "double" >
    | < BOOLEAN : "boolean" >
}

<*> TOKEN : { /* STREAMS */
      < DOTP : ".(" >
    | < DOTB : ".[" >
    | < DOTC : ".{" >
    | < DOTS : ".@" >
}

<*> TOKEN : { /* CONDITIONALS */
      < QMARK : "?" >
    | < ELVIS : "?:" >
    | < NULLP : "??" >
    | < AND : "&&" | "and" | "\u2227" >
    | < OR : "||" | "or" | "\u2228" >
}

<*> TOKEN : { /* COMPARISONS */
      < eq : "==" | "eq" | "\u2261">
    | < ne : "!=" | "ne" | "\u2260" >
    | < req : "=~" | "in" | "\u2208" > // regexp equal
    | < rne : "!~" | "!in" | "\u2209" > // regexp not equal
    | < is : "===" > // identitical
    | < ni : "!==" > // not identitical
    | < seq : "=^" > // starts equal
    | < eeq : "=$" > // ends equal
    | < sne : "!^" > // start not equal
    | < ene : "!$" > // ends not equal
    | < gt : ">" | "gt" >
    | < ge : ">=" | "ge" | "\u2265" >
    | < lt : "<" | "lt" >
    | < le : "<=" | "le" | "\u2264" >
    | < iof : "instanceof" > { pushQ(); }

}

<*> TOKEN : { /* OPERATORS */
      < plus_assign : "+=" >
    | < minus_assign : "-=" >
    | < mult_assign : "*=" >
    | < div_assign : "/=" >
    | < mod_assign : "%=" >
    | < and_assign : "&=" >
    | < or_assign : "|=" >
    | < xor_assign : "^=" >
    | < shl_assign : "<<=" >
    | < sar_assign : ">>=" >
    | < shr_assign : ">>>=" >

    | < assign : "=" >
    | < increment : "++" >
    | < decrement : "--" >
    | < plus : "+" >
    | < minus : "-" >
    | < unary_minus : "\u2212" >
    | < mult : "*" | "\u22C5" >
    | < div : "/" | "div" >
    | < mod : "%" | "mod" >
    | < not : "!" | "not" | "\u00AC" >
    | < and : "&" >
    | < or : "|" >
    | < xor : "^" >
    | < shl : "<<" >
    | < shr : ">>>" >
    | < sar : ">>" >

    | < tilda : "~" >
    | < range : ".." | "\u2025" >
}

/***************************************
 *     Identifier & String tokens
 ***************************************/
<*> TOKEN :  /* NaN */
{
    < NAN_LITERAL : "NaN" >
}

<*> TOKEN : /* ANNOTATION */
{
  < ANNOTATION: "@" ( [ "0"-"9", "a"-"z", "A"-"Z", "_", "$" ])+ >
}

<DOT_ID> TOKEN : /* IDENTIFIERS */
{
  < DOT_IDENTIFIER: ( [ "0"-"9", "a"-"z", "A"-"Z", "_", "$", "@" ])+ > { popDot(); } /* Revert state to default. */
}

<DEFAULT, REGISTERS> TOKEN : /* IDENTIFIERS */
{
  < IDENTIFIER: <LETTER> (<LETTER>|<DIGIT>|<ESCAPE>)* > { matchedToken.image = StringParser.unescapeIdentifier(matchedToken.image); }
|
  < #LETTER: [ "a"-"z", "A"-"Z", "_", "$", "@" ] >
|
  < #DIGIT: [ "0"-"9"] >
|
  < #ESCAPE: "\\" [" ", "'", "\"", "\\"] >
}

<QUALIFIED> TOKEN : /* IDENTIFIERS */
{
  < QUALIFIED_IDENTIFIER: <QNAME> ("." <QNAME>)* > { popQ(); } /* Revert state to default. */
|
  < #QNAME: [ "a"-"z", "A"-"Z", "_", "$", "@" ] ([ "a"-"z", "A"-"Z", "_", "$", "@", "0"-"9" ])* >
}

<REGISTERS> TOKEN : /* REGISTERS: parser.ALLOW_REGISTER must be set to true before calling parse */
{
  < REGISTER: "#" (["0"-"9"])+ >
}

<DEFAULT, REGISTERS> TOKEN : /* LITERALS */
{
  < INTEGER_LITERAL:
      ( "0" (["0"-"7"])* | ["1"-"9"] (["0"-"9"])* | "0" ["x","X"] (["0"-"9","a"-"f","A"-"F"])+ )
      (["l","L","h","H"])?
  >
 |
  < FLOAT_LITERAL:
    "#NaN"
    |
    (<DIGIT>)+ "." (<DIGIT>)+ ((["e","E"])(["+","-"])?(<DIGIT>)+)? (["d","D","f","F","b","B"])?
    |
    (<DIGIT>)+ (".")? ((["e","E"])(["+","-"])?(<DIGIT>)+)? ["d","D","f","F","b","B"]
  >
}

<*> TOKEN :
{
  < STRING_LITERAL:
    "\"" (~["\"","\\","\n","\r","\u2028","\u2029"] | "\\" ~["\n","\r","\u2028","\u2029"])* "\""
  |
    "'" (~["'","\\","\n","\r","\u2028","\u2029"] | "\\" ~["\n","\r","\u2028","\u2029"])* "'"
  > { popDot(); } /* Revert state to default if was DOT_ID. */
}

<*> TOKEN :
{
  < JXLT_LITERAL:
    "`" (~["`","\\"] | "\\" ~["\u0000"])* "`"
  > { popDot(); } /* Revert state to default if was DOT_ID. */
}

<*> TOKEN :
{
  < REGEX_LITERAL:
    "~" "/" (~["/","\n","\r","\u2028","\u2029"] | "\\" "/" )* "/"
  > { popDot(); } /* Revert state to default if was DOT_ID. */
}

/***************************************
 *      Statements
 ***************************************/

ASTJexlScript JexlScript(Scope frame) : {
    jjtThis.setScope(frame);
}
{
   (LOOKAHEAD(<PRAGMA>) Pragma())*
   (
      LOOKAHEAD( LambdaLookahead() ) Lambda() (LOOKAHEAD(1) <SEMICOL>)? <EOF> { return jjtThis.script(); }
      |
      ( ( Statement() )*) <EOF> { return jjtThis.script(); }
   )
}

ASTJexlScript JexlExpression(Scope frame) #JexlScript : {
    jjtThis.setScope(frame);
}
{
   ( Expression() )? <EOF>
   {
        return jjtThis.script();
   }
}

void Annotation() #Annotation :
{
    Token t;
}
{
    t=<ANNOTATION> (LOOKAHEAD(<LPAREN>) Arguments() )? { jjtThis.setName(t.image); }
}

void AnnotatedStatement() #AnnotatedStatement() : {}
{
    (LOOKAHEAD(<ANNOTATION>) Annotation())+ (LOOKAHEAD(1) Block() | Statement())
}

void Statement() #void : {}
{
    <SEMICOL>
    | LOOKAHEAD(<ANNOTATION>) AnnotatedStatement()
    | LOOKAHEAD(LabelledStatementLookahead()) LabelledStatement()
    | LOOKAHEAD(<LCURLY> Expression() <SEMICOL>) Block() // to disambiguate the set literals
    | LOOKAHEAD(<LCURLY> Statement() <SEMICOL>) Block() //  to disambiguate the set literals
    | IfStatement()
    | LOOKAHEAD(<FOR> <LPAREN> ForeachVar() <COLON>) ForeachStatement()
    | ForStatement()
    | WhileStatement()
    | DoWhileStatement()
    | LOOKAHEAD(<TRY> <LPAREN>) TryWithResourceStatement()
    | TryStatement()
    | ThrowStatement()
    | AssertStatement()
    | SynchronizedStatement()
    | SwitchStatement()
    | LOOKAHEAD(MultipleIdentifier() <assign>) MultipleAssignmentStatement()
    | LOOKAHEAD(2) ExpressionStatement()
    | ReturnStatement()
    | Continue()
    | Remove()
    | Break()
    | LOOKAHEAD(<VAR> <LPAREN> | <FINAL> <VAR> <LPAREN>) MultipleVar()
    | Var()
}

void LabelledStatementLookahead() #void() : {}
{
  <IDENTIFIER> <COLON> ( <LCURLY> | <FOR> | <WHILE> | <DO> | <SWITCH> )
}

void LabelledStatement() #void :
{
    Token t = null;
    String label = null;
    ASTLabelledStatement s;
}
{
    t=<IDENTIFIER> { label = t.image; if (branchScope.breakSupported(label)) throwParsingException(null, t); } <COLON>
    (
        LOOKAHEAD(<LCURLY>) { branchScope.pushBlockLabel(label); } s = Block() { s.setLabel(label); branchScope.popBlockLabel(); }
        |
        LOOKAHEAD(<FOR> <LPAREN> ForeachVar() <COLON>) { branchScope.pushForeachLabel(label); } s = ForeachStatement() { s.setLabel(label); branchScope.popForeachLabel(); }
        |
        { branchScope.pushLoopLabel(label); } s = ForStatement() { s.setLabel(label); branchScope.popLoopLabel(); }
        |
        { branchScope.pushLoopLabel(label); } s = WhileStatement() { s.setLabel(label); branchScope.popLoopLabel(); }
        |
        { branchScope.pushLoopLabel(label); } s = DoWhileStatement() { s.setLabel(label); branchScope.popLoopLabel(); }
        |
        { branchScope.pushBlockLabel(label); } s = SwitchStatement() { s.setLabel(label); branchScope.popBlockLabel(); }
        |
        { branchScope.pushBlockLabel(label); } s = IfStatement() { s.setLabel(label); branchScope.popBlockLabel(); }
        |
        { branchScope.pushBlockLabel(label); } s = SynchronizedStatement() { s.setLabel(label); branchScope.popBlockLabel(); }
        |
        LOOKAHEAD(<TRY> <LPAREN>) { branchScope.pushBlockLabel(label); } s = TryWithResourceStatement() { s.setLabel(label); branchScope.popBlockLabel(); }
        |
        { branchScope.pushBlockLabel(label); } s = TryStatement() { s.setLabel(label); branchScope.popBlockLabel(); }
    )
}

ASTBlock Block() #Block : {}
{
    <LCURLY> ( Statement() )* <RCURLY>
    { return jjtThis; }
}

void ExpressionStatement() : {}
{
    Expression() (LOOKAHEAD(2) Expression() #Ambiguous(1))* (LOOKAHEAD(1) <SEMICOL>)?
}

void MultipleAssignmentStatement() #MultipleAssignment : {}
{
    MultipleIdentifier() <assign> Expression()
}

void MultipleIdentifier() #MultipleIdentifier : {}
{
    <LPAREN> Identifier(true) (<COMMA> Identifier(true))* <RPAREN>
}

ASTIfStatement IfStatement() : {}
{
    <IF> <LPAREN> Expression() <RPAREN>  (LOOKAHEAD(1) Block() | Statement())
    ( LOOKAHEAD(1) <ELSE>  (LOOKAHEAD(1) Block() | Statement()) )?
    { return jjtThis; }
}

ASTWhileStatement WhileStatement() : {}
{
    <WHILE> <LPAREN> Expression() <RPAREN>  { branchScope.loopCount += 1; }  (LOOKAHEAD(1) Block() | Statement()) { branchScope.loopCount -= 1; }
    { return jjtThis; }
}

ASTDoWhileStatement DoWhileStatement() : {}
{
    <DO> { branchScope.loopCount += 1; } (LOOKAHEAD(1) Block() | Statement()) <WHILE> <LPAREN> Expression() <RPAREN> { branchScope.loopCount -= 1; }
    { return jjtThis; }
}

ASTTryStatement TryStatement() : {}
{
    <TRY> Block() ( (<CATCH> <LPAREN> TryVar() <RPAREN> Block() (<FINALLY> Block())?) | <FINALLY> Block() )
    { return jjtThis; }
}

ASTTryWithResourceStatement TryWithResourceStatement() : {}
{
    <TRY> <LPAREN> TryResource() <RPAREN> Block() ( (<CATCH> <LPAREN> TryVar() <RPAREN> Block() (<FINALLY> Block())?) | <FINALLY> Block() )?
    { return jjtThis; }
}

void TryResource() : {}
{
     LOOKAHEAD(TryVar() <assign>) TryVar() <assign> Expression()
     |
     Expression()
}

void TryVar() : {}
{
    DeclareVar()
    |
    Identifier()
}

void ThrowStatement() : {}
{
    <THROW> Expression()
}

void AssertStatement() : {}
{
    <ASSERT> Expression() [ <COLON> Expression() ]
}

ASTSynchronizedStatement SynchronizedStatement() : {}
{
    <SYNCHRONIZED> <LPAREN> Expression() <RPAREN> (LOOKAHEAD(1) Block() | Statement())
    { return jjtThis; }
}

ASTSwitchStatement SwitchStatement() : {}
{
    <SWITCH> <LPAREN> Expression() <RPAREN> { branchScope.switchCount += 1; } <LCURLY> SwitchStatementBlock() <RCURLY> { branchScope.switchCount -= 1; }
    { return jjtThis; }
}

void SwitchStatementBlock() #void : {}
{
    SwitchStatementCase() (LOOKAHEAD(SwitchStatementBlock()) SwitchStatementBlock())*
    |
    SwitchStatementDefault() (LOOKAHEAD(SwitchStatementCase()) SwitchStatementCase())*
}

void SwitchStatementCase() : {}
{
    <CASE> Literal() <COLON> ((LOOKAHEAD(1) Block() | Statement()) )*
}

void SwitchStatementDefault() : {}
{
    <DCASE> <COLON> ((LOOKAHEAD(1) Block() | Statement()) )*
}

void ReturnStatement() : {}
{
    <RETURN> ExpressionStatement()
}

void Continue() #Continue :
{
    Token t = null;
}
{
    <CONTINUE> (LOOKAHEAD(<IDENTIFIER>) t = <IDENTIFIER> { if (!branchScope.continueSupported(t.image)) throwParsingException(jjtThis); jjtThis.setLabel(t.image); } )?
    { if (t == null && !branchScope.continueSupported()) { throwParsingException(jjtThis); } }
}

void Remove() #Remove :
{
    Token t = null;
}
{
    <REMOVE> (LOOKAHEAD(<IDENTIFIER>) t = <IDENTIFIER> { if (!branchScope.removeSupported(t.image)) throwParsingException(jjtThis); jjtThis.setLabel(t.image); } )?
    { if (t == null && !branchScope.removeSupported()) { throwParsingException(jjtThis); } }
}

void Break() #Break :
{
    Token t = null;
}
{
    <BREAK> (LOOKAHEAD(<IDENTIFIER>) t = <IDENTIFIER> { if (!branchScope.breakSupported(t.image)) throwParsingException(jjtThis); jjtThis.setLabel(t.image); } )?
    { if (t == null && !branchScope.breakSupported()) { throwParsingException(jjtThis); } }
}

ASTForStatement ForStatement() : {}
{
<<<<<<< HEAD
    <FOR> <LPAREN> ForInitializationNode() <SEMICOL> ForTerminationNode() <SEMICOL> ForIncrementNode() <RPAREN> { branchScope.loopCount += 1; } (LOOKAHEAD(1) Block() | Statement()) { branchScope.loopCount -= 1; }
    { return jjtThis; }
}

void ForInitializationNode() : {}
{
    (Expression() | Var())?
}

void ForTerminationNode() : {}
{
    (ConditionalExpression())?
}

void ForIncrementNode() : {}
{
    (Expression())?
}

ASTForeachStatement ForeachStatement() : {}
{
    <FOR> <LPAREN> ForeachVar() <COLON> Expression() <RPAREN> { branchScope.foreachLoopCount += 1; } (LOOKAHEAD(1) Block() | Statement()) { branchScope.foreachLoopCount -= 1; }
    { return jjtThis; }
}

void ForeachVar() : {}
{
    DeclareVar() (<COMMA> DeclareExtVar(false))?
    |
    Identifier() (<COMMA> Identifier())?
}

void MultipleVar() #void : {}
{
    (MultipleDeclareVar() <assign> Expression()) #MultipleInitialization()
}

void MultipleDeclareVar() #MultipleIdentifier :
{
    boolean isFinal = false;
}
{
    ( <FINAL> { isFinal = true; jjtThis.setFinal(); } )?
    <VAR> <LPAREN> DeclareExtVar(isFinal) (<COMMA> DeclareExtVar(isFinal))* <RPAREN>
=======
    <VAR> DeclareVar()
|
    Identifier(true)
>>>>>>> e0d1b848
}

void Var() #void : {}
{
    LOOKAHEAD(<FINAL> | <BYTE> | <SHORT> | <INT> | <LONG> | <CHAR> | <BOOLEAN> | <FLOAT> | <DOUBLE> | (<VAR> <and>)) 
    DeclareLocalVar() <assign> Expression() #Initialization(2)
    |
    DeclareLocalVar() (<assign> Expression() #Initialization(2))?
}

void DeclareVar() #Var :
{
    Token t;
}
{
    <VAR> t=<IDENTIFIER> { declareVariable(jjtThis, t); }
}

void DeclareLocalVar() #Var :
{
    Token t;
}
{
    ( <FINAL> { jjtThis.setFinal(); } )?
    ( <VAR> ( <and> { jjtThis.setRequired(); } )?
    | <INT> { jjtThis.setType(Integer.TYPE); }
    | <LONG> { jjtThis.setType(Long.TYPE); }
    | <SHORT> { jjtThis.setType(Short.TYPE); }
    | <BYTE> { jjtThis.setType(Byte.TYPE); }
    | <CHAR> { jjtThis.setType(Character.TYPE); }
    | <BOOLEAN> { jjtThis.setType(Boolean.TYPE); }
    | <FLOAT> { jjtThis.setType(Float.TYPE); }
    | <DOUBLE> { jjtThis.setType(Double.TYPE); }
    )
    t=<IDENTIFIER> { declareVariable(jjtThis, t); }
}

void DeclareExtVar(boolean isFinal) #ExtVar :
{
    Token t;
}
{
    { if (isFinal) jjtThis.setFinal(); }
    ( <and> { jjtThis.setRequired(); } )?
    t=<IDENTIFIER> { declareVariable(jjtThis, t); }
}

void Pragma() #void :
{
    Token t;
    Object value;
}
{
    <PRAGMA> t=<QUALIFIED_IDENTIFIER> value=PragmaValue() { declarePragma(t.image, value); }
}

Object PragmaValue() #void :
{
    Token v;
}
{
      LOOKAHEAD(1) v=<INTEGER_LITERAL> { return NumberParser.parseInteger(v.image); }
    | LOOKAHEAD(1) v=<FLOAT_LITERAL> { return NumberParser.parseDouble(v.image); }
    | LOOKAHEAD(1) v=<STRING_LITERAL> { return Parser.buildString(v.image, true); }
    | LOOKAHEAD(1) v=<QUALIFIED_IDENTIFIER> { return v.image; }
    | LOOKAHEAD(1) <TRUE> { return true; }
    | LOOKAHEAD(1) <FALSE> { return false; }
    | LOOKAHEAD(1) <NULL> { return null; }
    | LOOKAHEAD(1) <NAN_LITERAL> { return Double.NaN; }
}


/***************************************
 *      Expression syntax
 ***************************************/

void Expression() #void : {}
{
  AssignmentExpression()
}

void AssignmentExpression() #void : {}
{
  ConditionalExpression()
  ( LOOKAHEAD(2) (
    <plus_assign> Expression() #SetAddNode(2)
    |
    <mult_assign> Expression() #SetMultNode(2)
    |
    <div_assign> Expression() #SetDivNode(2)
    |
    <mod_assign> Expression() #SetModNode(2)
    |
    <and_assign> Expression() #SetAndNode(2)
    |
    <or_assign> Expression() #SetOrNode(2)
    |
    <xor_assign> Expression() #SetXorNode(2)
    |
    <minus_assign> Expression() #SetSubNode(2)
    |
    <shl_assign> Expression() #SetShlNode(2)
    |
    <sar_assign> Expression() #SetSarNode(2)
    |
    <shr_assign> Expression() #SetShrNode(2)
    |
    <assign> Expression() #Assignment(2)
  ) )*
}

/***************************************
 *      Conditional & relational
 ***************************************/

void ConditionalExpression() #void : {}
{
  ConditionalOrExpression()
  ( LOOKAHEAD(2) (
    <QMARK> TernaryExpression()
    |
    <ELVIS> Expression() #ElvisNode(2)
    |
    <NULLP> Expression() #NullpNode(2)
  ) )?
}

void TernaryExpression() #void : {}
{
  LOOKAHEAD(Expression() <COLON>) Expression() <COLON> Expression() #TernaryNode(3)
  |
  Expression() #TernaryNode(2)
}

void ConditionalOrExpression() #void : {}
{
  ConditionalAndExpression()
  ( LOOKAHEAD(2) (
     <OR> ConditionalAndExpression() #OrNode(2)
  ) )*
}

void ConditionalAndExpression() #void : {}
{
  InclusiveOrExpression()
  ( LOOKAHEAD(2) (
     <AND> InclusiveOrExpression() #AndNode(2)
  ) )*
}

void InclusiveOrExpression() #void : {}
{
  ExclusiveOrExpression()
  ( LOOKAHEAD(2) (
     <or> ExclusiveOrExpression() #BitwiseOrNode(2)
  ) )*
}

void ExclusiveOrExpression() #void : {}
{
  AndExpression()
  ( LOOKAHEAD(2) (
     <xor> AndExpression() #BitwiseXorNode(2)
  ) )*
}

void AndExpression() #void : {}
{
  EqualityExpression()
  ( LOOKAHEAD(2) (
     <and> EqualityExpression() #BitwiseAndNode(2)
  ) )*
}

void EqualityExpression() #void : {}
{
  RelationalExpression()
  ( LOOKAHEAD(2) (
     <eq> RelationalExpression() #EQNode(2)
   |
     <ne> RelationalExpression() #NENode(2)
   |
     <req> RelationalExpression() #ERNode(2) // equals regexp
   |
     <rne> RelationalExpression() #NRNode(2) // not equals regexp
   |
     <is> RelationalExpression() #ISNode(2) // identical
   |
     <ni> RelationalExpression() #NINode(2) // not identical

  ) )?
}

void RelationalExpression() #void : {}
{
  RangeExpression()
  ( LOOKAHEAD(2) (
    <lt> RangeExpression() #LTNode(2)
   |
    <gt> RangeExpression() #GTNode(2)
   |
    <le> RangeExpression() #LENode(2)
   |
    <ge> RangeExpression() #GENode(2)
   |
    <seq> RangeExpression() #SWNode(2) // starts with
   |
    <sne> RangeExpression() #NSWNode(2) // not starts with
   |
    <eeq> RangeExpression() #EWNode(2) // ends with
   |
    <ene> RangeExpression() #NEWNode(2) // not ends with
   |
    <iof> TypeReference() #IOFNode(2) // instanceof

  ) )?
}

void RangeExpression() #void : {}
{
  ShiftExpression()
  ( LOOKAHEAD(2) (
     <range> ShiftExpression() #RangeNode(2) // range
  ) )?
}

/***************************************
 *      Arithmetic
 ***************************************/

void ShiftExpression() #void : {}
{
  AdditiveExpression()
  ( LOOKAHEAD(2) (
    <shl> AdditiveExpression() #ShiftLeftNode(2)
  |
    <shr> AdditiveExpression() #ShiftRightUnsignedNode(2)
  |
    <sar> AdditiveExpression() #ShiftRightNode(2)
  ) )*
}

void AdditiveExpression() #void : {}
{
  MultiplicativeExpression()
  ( LOOKAHEAD(2) (
    <plus> MultiplicativeExpression() #AddNode(2)
  |
    <minus> MultiplicativeExpression() #SubNode(2)
  ) )*
}

void MultiplicativeExpression() #void : {}
{
  UnaryExpression()
  ( LOOKAHEAD(2) (
    <mult> UnaryExpression() #MulNode(2)
  |
    <div> UnaryExpression() #DivNode(2)
  |
    <mod> UnaryExpression() #ModNode(2)
  ) )*
}

void UnaryExpression() #void : {}
{
  <minus> UnaryExpression() #UnaryMinusNode(1)
  |
  <unary_minus> UnaryExpression() #UnaryMinusNode(1)
  |
  <plus> UnaryExpression() #UnaryPlusNode(1)
  |
  <increment> UnaryExpression() #IncrementNode(1)
  |
  <decrement> UnaryExpression() #DecrementNode(1)
  |
  <mult> UnaryExpression() #IndirectNode(1)
  |
  <tilda> UnaryExpression() #BitwiseComplNode(1)
  |
  <not> UnaryExpression() #NotNode(1)
  |
  LOOKAHEAD(<LPAREN> PrimitiveType() <RPAREN>) (<LPAREN> PrimitiveType() <RPAREN> UnaryExpression() #CastNode(2))
  |
  <EMPTY> UnaryExpression() #EmptyFunction(1)
  |
  <SIZE> UnaryExpression() #SizeFunction(1)
  |
  <ELLIPSIS> EnumerationExpression()
  |
  PostfixExpression()
}

void PostfixExpression() #void : {}
{
  PointerExpression()
  ( LOOKAHEAD(1) (
    <increment> #IncrementPostfixNode(1)
  |
    <decrement> #DecrementPostfixNode(1)
  ) )*
}

void PointerExpression() #void : {}
{
  <and> ValueExpression() #PointerNode(1)
  |
  ValueExpression()
}

void EnumerationExpression() #void : {}
{
    ((IteratorExpression() (LOOKAHEAD(2) EnumerationAccess() )*) #EnumerationReference(>1) (LOOKAHEAD(<DOTS>) Reduction())?) #Reference(>1)
}

void EnumerationAccess() #void : {}
{
    LOOKAHEAD(<DOTB>) ArrayProjection()
    |
    LOOKAHEAD(<DOTC>) MapProjection()
    |
    LOOKAHEAD(<DOTP>) Selection()
}

void Reduction() #ReductionNode : {}
{
    <DOTS> <LPAREN> [LOOKAHEAD(Expression() <COLON>) Expression() <COLON>] Lambda() <RPAREN>
}

void Selection() #SelectionNode : {}
{
    <DOTP> (
      StopCountSelection()
      |
      StartCountSelection()
      |
      Lambda()
    ) <RPAREN>
}

void StopCountSelection() #StopCountNode : {}
{
    <lt> Expression()
}

void StartCountSelection() #StartCountNode : {}
{
    <gt> Expression()
}

void ArrayProjection() #ProjectionNode : {}
{
    <DOTB> ProjectionExpression() ( LOOKAHEAD(2) <COMMA> ProjectionExpression() )* <RBRACKET>
}

void MapProjection() #MapProjectionNode : {}
{
    <DOTC> ProjectionExpression() <COLON> ProjectionExpression() <RCURLY>
}

void ProjectionExpression() #void : {}
{
    LOOKAHEAD( LambdaLookahead() ) Lambda()
    |
    (Identifier() ( LOOKAHEAD(2) ProjectionMemberExpression() )*) #Reference(>1)
}

void ProjectionMemberExpression() #void : {}
{
    LOOKAHEAD(ProjectionMethodCall()) ProjectionMethodCall()
    |
    ProjectionMemberAccess()
}

void ProjectionMemberAccess() #void : {}
{
    LOOKAHEAD(<LBRACKET>) ArrayAccess()
    |
    LOOKAHEAD(<DOT>) IdentifierAccess()
    |
    LOOKAHEAD(<QDOT>) IdentifierAccess()
}

void ProjectionMethodCall() #void : {}
{
    (ProjectionMemberAccess() (LOOKAHEAD(<LPAREN>) Arguments())+) #MethodNode(>1)
}

void IteratorExpression() #void : {}
{
  LOOKAHEAD(<LPAREN> Expression() <COLON>) <LPAREN> Expression() <COLON> Lambda() <RPAREN> #EnumerationNode(2)
  |
  ValueExpression() #EnumerationNode(1)
}

/***************************************
 *      Identifier & Literals
 ***************************************/

void Identifier(boolean top) :
{
    Token t;
}
{
    t=<IDENTIFIER> { jjtThis.setSymbol(top? checkVariable(jjtThis, t.image) : t.image); if (top && isFinalVariable(t.image)) jjtThis.setFinal(); }
|
    t=<REGISTER> { jjtThis.setSymbol(t.image); }
}

void NamespaceIdentifier()  #NamespaceIdentifier :
{
    Token ns;
    Token id;
}
{
    ns=<IDENTIFIER> <COLON> id=<IDENTIFIER> { jjtThis.setNamespace(ns.image, id.image); }
}

void StringIdentifier() #Identifier :
{
    Token t;
}
{
    t=<STRING_LITERAL> { jjtThis.setSymbol(Parser.buildString(t.image, true));  }
}

void RemoveIdentifier() #Identifier :
{
    Token t;
}
{
    t=<REMOVE> { jjtThis.setSymbol(t.image); }
}

void This() #void : {}
{
    <THIS> #ThisNode
}

void Literal() #void :
{
   Token t;
}
{
  IntegerLiteral()
|
  FloatLiteral()
|
  BooleanLiteral()
|
  JxltLiteral()
|
  StringLiteral()
|
  RegexLiteral()
|
  NaNLiteral()
}

void NaNLiteral() #NumberLiteral : {}
{
    <NAN_LITERAL> { jjtThis.setReal("NaN"); }
}

void NullLiteral() : {}
{
    <NULL>
}

void BooleanLiteral() #void : {}
{
  <TRUE> #TrueNode
|
  <FALSE> #FalseNode
}

void IntegerLiteral() #NumberLiteral :
{
  Token t;
}
{
  t=<INTEGER_LITERAL>
  { jjtThis.setNatural(t.image); }
}

void FloatLiteral() #NumberLiteral:
{
  Token t;
}
{
  t=<FLOAT_LITERAL>
  { jjtThis.setReal(t.image); }
}

void StringLiteral() :
{
   Token t;
}
{
  t=<STRING_LITERAL>
  { jjtThis.setLiteral(Parser.buildString(t.image, true)); }
}

void JxltLiteral() #JxltLiteral :
{
   Token t;
}
{
   t=<JXLT_LITERAL>
   { jjtThis.setLiteral(Parser.buildString(t.image, true)); }
}

void RegexLiteral() :
{
   Token t;
}
{
  t=<REGEX_LITERAL>
  { jjtThis.setLiteral(Parser.buildRegex(t.image)); }
}

void TypeReference() #ClassLiteral() :
{
   Token t;
   Class value;
}
{
  (LOOKAHEAD(<LBRACKET>) <LBRACKET> <RBRACKET> { jjtThis.setArray(); })+
  |
  (
      t=<QUALIFIED_IDENTIFIER> { value = Parser.resolveType(t.image); if (value == null) throwParsingException(jjtThis); jjtThis.setLiteral(value); }
    | t=<INT> { jjtThis.setLiteral(Integer.TYPE); }
    | t=<LONG> { jjtThis.setLiteral(Long.TYPE); }
    | t=<SHORT> { jjtThis.setLiteral(Short.TYPE); }
    | t=<BYTE> { jjtThis.setLiteral(Byte.TYPE); }
    | t=<CHAR> { jjtThis.setLiteral(Character.TYPE); }
    | t=<BOOLEAN> { jjtThis.setLiteral(Boolean.TYPE); }
    | t=<FLOAT> { jjtThis.setLiteral(Float.TYPE); }
    | t=<DOUBLE> { jjtThis.setLiteral(Double.TYPE); }
  )
  (LOOKAHEAD(<LBRACKET>) <LBRACKET> <RBRACKET> { jjtThis.setArray(); })*
}

void NewTypeReference() #ClassLiteral() :
{
   Token t;
   Class value;
}
{
  t=<QUALIFIED_IDENTIFIER>
  { value = Parser.resolveInstantiableType(t.image); if (value == null) throwParsingException(jjtThis); jjtThis.setLiteral(value); }
}

void ArrayTypeReference() #void : {}
{
    PrimitiveType()
    |
    ObjectType()
}

void ObjectType() #ClassLiteral() :
{
   Token t;
   Class value;
}
{
  t=<QUALIFIED_IDENTIFIER>
  { value = Parser.resolveType(t.image); if (value == null) throwParsingException(jjtThis); jjtThis.setLiteral(value); }
}

void PrimitiveType() #ClassLiteral() :
{
   Token t;
}
{
      LOOKAHEAD(1) t=<INT> { jjtThis.setLiteral(Integer.TYPE); }
    | LOOKAHEAD(1) t=<LONG> { jjtThis.setLiteral(Long.TYPE); }
    | LOOKAHEAD(1) t=<SHORT> { jjtThis.setLiteral(Short.TYPE); }
    | LOOKAHEAD(1) t=<BYTE> { jjtThis.setLiteral(Byte.TYPE); }
    | LOOKAHEAD(1) t=<CHAR> { jjtThis.setLiteral(Character.TYPE); }
    | LOOKAHEAD(1) t=<BOOLEAN> { jjtThis.setLiteral(Boolean.TYPE); }
    | LOOKAHEAD(1) t=<FLOAT> { jjtThis.setLiteral(Float.TYPE); }
    | LOOKAHEAD(1) t=<DOUBLE> { jjtThis.setLiteral(Double.TYPE); }
}

void EmptyListLiteral() #ArrayLiteral() : {}
{
   <LBRACKET> <ELLIPSIS> { jjtThis.setExtended(true); } <RBRACKET>
}

void ArrayLiteral() : {}
{
   <LBRACKET>
      (Expression() (LOOKAHEAD(<COMMA> Expression()) <COMMA> Expression() )*)? (LOOKAHEAD(2) <COMMA> <ELLIPSIS> { jjtThis.setExtended(true); })?
   <RBRACKET>
}

void ImmutableArrayLiteral() #ArrayLiteral() : {}
{
   <HBRACKET> (Expression() (LOOKAHEAD(<COMMA> Expression()) <COMMA> Expression() )*)? <RBRACKET> { jjtThis.setImmutable(true); }
}

void MapLiteral() : {}
{
    <LCURLY>
    (
        MapElement() ( <COMMA> MapElement() )*
    |
        <COLON>
    ) <RCURLY>
}

void MapElement() #void : {}
{
    LOOKAHEAD(<mult> <COLON> <ELLIPSIS>) <mult> <COLON> <ELLIPSIS> ValueExpression() #MapEnumerationNode(1)
    |
    MapEntry()
}

void MapEntry() : {}
{
    Expression() <COLON> Expression()
}

void MapEntryLiteral() : {}
{
    <LBRACKET> Expression() <COLON> Expression() <RBRACKET>
}

void ImmutableMapLiteral() #MapLiteral() : {}
{
    <HCURLY>
    (
        MapElement() ( <COMMA> MapElement() )*
    |
        <COLON>
    ) <RCURLY> { jjtThis.setImmutable(true); }
}

void SetLiteral() : {}
{
    <LCURLY> (Expression() ( <COMMA> Expression() )*)? <RCURLY>
}

void ImmutableSetLiteral() #SetLiteral : {}
{
    <HCURLY> (Expression() ( <COMMA> Expression() )*)? <RCURLY> { jjtThis.setImmutable(true); }
}

/***************************************
 *      Functions & Methods
 ***************************************/

void EmptyMethod() #EmptyMethod() : {}
{
    <EMPTY> <LPAREN> <RPAREN>
}

void SizeMethod() #SizeMethod() : {}
{
    <SIZE> <LPAREN> <RPAREN>
}

void Arguments() #Arguments : {}
{
     <LPAREN> (Expression() (<COMMA> Expression())* )? <RPAREN>
}

void FunctionCallLookahead() #void : {}
{
    LOOKAHEAD(2) <IDENTIFIER> <COLON> <IDENTIFIER> <LPAREN>
    |
    LOOKAHEAD(2) <IDENTIFIER> <LPAREN>
    |
    LOOKAHEAD(2) <REGISTER> <LPAREN>
    |
    LOOKAHEAD(2) <REMOVE> <LPAREN>
}

void FunctionCall() #void : {}
{
    LOOKAHEAD(2) NamespaceIdentifier() Arguments() #FunctionNode(2)
    |
    LOOKAHEAD(2) Identifier(true) Arguments() #FunctionNode(2)
    |
    LOOKAHEAD(2) RemoveIdentifier() Arguments() #FunctionNode(2)
}

void Constructor() #void : {}
{
    <NEW>
    (
       LOOKAHEAD(<LPAREN>) ForNameConstructor()
       |
       LOOKAHEAD(<QUALIFIED_IDENTIFIER> <LPAREN>) QualifiedConstructor()
       |
       LOOKAHEAD(ArrayTypeReference() <LBRACKET> <RBRACKET>) InitializedArrayConstructor()
       |
       LOOKAHEAD(ArrayTypeReference() <LBRACKET>) ArrayConstructor()
    )
}

void ForNameConstructor() #ConstructorNode() : {}
{
    <LPAREN> [ Expression() ( <COMMA> Expression() )* ] <RPAREN>
}

void QualifiedConstructor() #QualifiedConstructorNode() : {}
{
    NewTypeReference() <LPAREN> [ Expression() ( <COMMA> Expression() )* ] <RPAREN>
}

void ArrayConstructor() #ArrayConstructorNode() : {}
{
    ArrayTypeReference() (LOOKAHEAD(2) <LBRACKET> Expression() <RBRACKET>)+
}

void InitializedArrayConstructor() #InitializedArrayConstructorNode() : {}
{
    ArrayTypeReference() <LBRACKET> <RBRACKET> <LCURLY> [ Expression() ( <COMMA> Expression() )* ] <RCURLY>
}

void Parameter() #void :
{
    Token t;
}
{
    t=<IDENTIFIER> { declareParameter(t); }
}

void VarParameter() #void :
{
    Token t;
    Class type = null;
    boolean isFinal = false;
    boolean isRequired = false;
}
{
    ( <FINAL> { isFinal = true; } )? 
    ( <VAR> ( <and> { isRequired = true; } )?
      | <INT> { type = Integer.TYPE; }
      | <LONG> { type = Long.TYPE; }
      | <SHORT> { type = Short.TYPE; }
      | <BYTE> { type = Byte.TYPE; }
      | <CHAR> { type = Character.TYPE; }
      | <BOOLEAN> { type = Boolean.TYPE; }
      | <FLOAT> { type = Float.TYPE; }
      | <DOUBLE> { type = Double.TYPE; }
    )
    t=<IDENTIFIER> { declareParameter(t, type, isFinal, isRequired); }
}

void Parameters() #void : {}
{
    <LPAREN> [
      (LOOKAHEAD(<FINAL> | <VAR> | <BYTE> | <SHORT> | <INT> | <LONG> | <FLOAT> | <DOUBLE> | <BOOLEAN> | <CHAR> ) VarParameter() (<COMMA> VarParameter())* 
       | 
       Parameter() (<COMMA> Parameter())*) 
      (<ELLIPSIS> { declareVarArgSupport(); })?
    ] <RPAREN>
}

void LambdaLookahead() #void() : {}
{
  LOOKAHEAD(2) <FUNCTION> Parameters()
  |
  LOOKAHEAD(2) <FUNCTION> <LCURLY>
  |
  Parameters() ( <LAMBDA> | <LAMBDAE> )
  |
  Parameter() ( <LAMBDA> | <LAMBDAE> )
}

void Lambda() #JexlLambda() :
{
   pushFrame();
}
{
  LOOKAHEAD(2) <FUNCTION> Parameters() Block()
  |
  LOOKAHEAD(2) <FUNCTION> Block()
  |
  Parameters() ( <LAMBDA> Block() | <LAMBDAE> Expression() )
  |
  Parameter() ( <LAMBDA> Block() | <LAMBDAE> Expression() )
}



/***************************************
 *     References
 ***************************************/

void IdentifierAccess() #void :
{
    Token t;
}
{
    <DOT> (
        t=<DOT_IDENTIFIER> { jjtThis.setIdentifier(t.image); } #IdentifierAccess
    |
        t=<STRING_LITERAL> { jjtThis.setIdentifier(Parser.buildString(t.image, true)); } #IdentifierAccess
    |
        t=<JXLT_LITERAL> { jjtThis.setIdentifier(Parser.buildString(t.image, true)); } #IdentifierAccessJxlt
    |
        t=<REMOVE> { jjtThis.setIdentifier(t.image); } #IdentifierAccess
    )
    |
    <QDOT> (
        t=<DOT_IDENTIFIER> { jjtThis.setIdentifier(t.image); } #IdentifierAccessSafe
    |
        t=<STRING_LITERAL> { jjtThis.setIdentifier(Parser.buildString(t.image, true)); } #IdentifierAccessSafe
    |
        t=<JXLT_LITERAL> { jjtThis.setIdentifier(Parser.buildString(t.image, true)); } #IdentifierAccessSafeJxlt
    |
        t=<REMOVE> { jjtThis.setIdentifier(t.image); } #IdentifierAccessSafe
    )
}

void ArrayAccess() : {}
{
    (LOOKAHEAD(1) <LBRACKET> Expression() ( <COMMA> Expression() )* <RBRACKET>)+
}

void MemberAccess() #void : {}
{
    LOOKAHEAD(<LBRACKET>) ArrayAccess()
    |
    LOOKAHEAD(<DOT>) IdentifierAccess()
    |
    LOOKAHEAD(<QDOT>) IdentifierAccess()
}

void ReferenceExpression() #MethodNode(>1) : {}
{
    ( <LPAREN> Expression() <RPAREN> #ReferenceExpression(1) ) ( LOOKAHEAD(<LPAREN>) Arguments() )*
}

void PrimaryExpression() #void : {}
{
    LOOKAHEAD( LambdaLookahead() ) Lambda()
    |
    LOOKAHEAD( <LPAREN> ) ReferenceExpression()
    |
    LOOKAHEAD( <LCURLY> MapElement() ) MapLiteral()
    |
    LOOKAHEAD( <LCURLY> <COLON>) MapLiteral()
    |
    LOOKAHEAD( <HCURLY> MapElement() ) ImmutableMapLiteral()
    |
    LOOKAHEAD( <HCURLY> <COLON>) ImmutableMapLiteral()
    |
    LOOKAHEAD( <LCURLY> Expression() ) SetLiteral()
    |
    LOOKAHEAD( <LCURLY> <RCURLY> ) SetLiteral()
    |
    LOOKAHEAD( <HCURLY> Expression() ) ImmutableSetLiteral()
    |
    LOOKAHEAD( <HCURLY> <RCURLY> ) ImmutableSetLiteral()
    |
    LOOKAHEAD( EmptyListLiteral() ) EmptyListLiteral()
    |
    LOOKAHEAD( <LBRACKET> Expression() <COLON> ) MapEntryLiteral()
    |
    LOOKAHEAD( <LBRACKET> ) ArrayLiteral()
    |
    LOOKAHEAD( <HBRACKET> ) ImmutableArrayLiteral()
    |
    LOOKAHEAD( <NEW> ) Constructor()
    |
    LOOKAHEAD( FunctionCallLookahead() ) FunctionCall()
    |
    Identifier(true)
    |
    This()
    |
    Literal()
}

void MethodCall() #void : {}
{
    LOOKAHEAD(<DOT> <SIZE>) (<DOT> <SIZE> <LPAREN> <RPAREN>) #SizeMethod(1)
    |
    LOOKAHEAD(<DOT> <EMPTY>) (<DOT> <EMPTY> <LPAREN> <RPAREN>) #EmptyMethod(1)
    |
    LOOKAHEAD(<LCURLY>) (InlinePropertyAssignment() (LOOKAHEAD(<LPAREN>) Arguments())+) #MethodNode(>1)
    |
    (MemberAccess() (LOOKAHEAD(<LPAREN>) Arguments())+) #MethodNode(>1)
}

void MemberExpression() #void : {}
{
    LOOKAHEAD(MethodCall()) MethodCall()
    |
    LOOKAHEAD(<LCURLY>) InlinePropertyAssignment()
    |
    MemberAccess()
}

void InlinePropertyAssignment() : {}
{
    <LCURLY> (InlinePropertyBlock() ( <COMMA> InlinePropertyBlock() )* ) <RCURLY>
}

void InlinePropertyBlock() #void : {}
{
    LOOKAHEAD(InlinePropertyName() <COLON>) InlinePropertyEntry()
    |
    LOOKAHEAD(<LBRACKET> Expression() <RBRACKET> <COLON>) InlinePropertyArrayEntry()
    |
    ((LOOKAHEAD(<LBRACKET>) ArrayAccess() | Identifier()) (LOOKAHEAD(2) MemberAccess() )* InlinePropertyAssignment()) #Reference()
}

void InlinePropertyName() #void : {}
{
    Identifier()
    |
    StringLiteral()
    |
    JxltLiteral()
}

void InlinePropertyEntry() : {}
{
    InlinePropertyName() <COLON> Expression()
}

void InlinePropertyArrayEntry() : {}
{
    <LBRACKET> Expression() <RBRACKET> <COLON> Expression()
}

void ValueExpression() #void : {}
{
    NullLiteral()
    |
    ( PrimaryExpression() ( LOOKAHEAD(2) MemberExpression() )*) #Reference(>1)
}<|MERGE_RESOLUTION|>--- conflicted
+++ resolved
@@ -582,7 +582,6 @@
 
 ASTForStatement ForStatement() : {}
 {
-<<<<<<< HEAD
     <FOR> <LPAREN> ForInitializationNode() <SEMICOL> ForTerminationNode() <SEMICOL> ForIncrementNode() <RPAREN> { branchScope.loopCount += 1; } (LOOKAHEAD(1) Block() | Statement()) { branchScope.loopCount -= 1; }
     { return jjtThis; }
 }
@@ -612,7 +611,7 @@
 {
     DeclareVar() (<COMMA> DeclareExtVar(false))?
     |
-    Identifier() (<COMMA> Identifier())?
+    Identifier(true) (<COMMA> Identifier(true))?
 }
 
 void MultipleVar() #void : {}
@@ -627,16 +626,11 @@
 {
     ( <FINAL> { isFinal = true; jjtThis.setFinal(); } )?
     <VAR> <LPAREN> DeclareExtVar(isFinal) (<COMMA> DeclareExtVar(isFinal))* <RPAREN>
-=======
-    <VAR> DeclareVar()
-|
-    Identifier(true)
->>>>>>> e0d1b848
 }
 
 void Var() #void : {}
 {
-    LOOKAHEAD(<FINAL> | <BYTE> | <SHORT> | <INT> | <LONG> | <CHAR> | <BOOLEAN> | <FLOAT> | <DOUBLE> | (<VAR> <and>)) 
+    LOOKAHEAD(<FINAL> | <BYTE> | <SHORT> | <INT> | <LONG> | <CHAR> | <BOOLEAN> | <FLOAT> | <DOUBLE> | (<VAR> <and>))
     DeclareLocalVar() <assign> Expression() #Initialization(2)
     |
     DeclareLocalVar() (<assign> Expression() #Initialization(2))?
@@ -1370,7 +1364,7 @@
     boolean isRequired = false;
 }
 {
-    ( <FINAL> { isFinal = true; } )? 
+    ( <FINAL> { isFinal = true; } )?
     ( <VAR> ( <and> { isRequired = true; } )?
       | <INT> { type = Integer.TYPE; }
       | <LONG> { type = Long.TYPE; }
@@ -1387,9 +1381,9 @@
 void Parameters() #void : {}
 {
     <LPAREN> [
-      (LOOKAHEAD(<FINAL> | <VAR> | <BYTE> | <SHORT> | <INT> | <LONG> | <FLOAT> | <DOUBLE> | <BOOLEAN> | <CHAR> ) VarParameter() (<COMMA> VarParameter())* 
-       | 
-       Parameter() (<COMMA> Parameter())*) 
+      (LOOKAHEAD(<FINAL> | <VAR> | <BYTE> | <SHORT> | <INT> | <LONG> | <FLOAT> | <DOUBLE> | <BOOLEAN> | <CHAR> ) VarParameter() (<COMMA> VarParameter())*
+       |
+       Parameter() (<COMMA> Parameter())*)
       (<ELLIPSIS> { declareVarArgSupport(); })?
     ] <RPAREN>
 }
