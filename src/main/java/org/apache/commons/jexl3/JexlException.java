/*
 * Licensed to the Apache Software Foundation (ASF) under one or more
 * contributor license agreements.  See the NOTICE file distributed with
 * this work for additional information regarding copyright ownership.
 * The ASF licenses this file to You under the Apache License, Version 2.0
 * (the "License"); you may not use this file except in compliance with
 * the License.  You may obtain a copy of the License at
 *
 *      http://www.apache.org/licenses/LICENSE-2.0
 *
 * Unless required by applicable law or agreed to in writing, software
 * distributed under the License is distributed on an "AS IS" BASIS,
 * WITHOUT WARRANTIES OR CONDITIONS OF ANY KIND, either express or implied.
 * See the License for the specific language governing permissions and
 * limitations under the License.
 */

package org.apache.commons.jexl3;

import org.apache.commons.jexl3.internal.Debugger;
import org.apache.commons.jexl3.parser.JavaccError;
import org.apache.commons.jexl3.parser.JexlNode;
import org.apache.commons.jexl3.parser.ParseException;
import org.apache.commons.jexl3.parser.TokenMgrError;

import java.lang.reflect.InvocationTargetException;
import java.lang.reflect.UndeclaredThrowableException;

import java.util.ArrayList;
import java.util.List;

import java.io.BufferedReader;
import java.io.IOException;
import java.io.StringReader;
/**
 * Wraps any error that might occur during interpretation of a script or expression.
 *
 * @since 2.0
 */
public class JexlException extends RuntimeException {

    /** The point of origin for this exception. */
    private final transient JexlNode mark;

    /** The debug info. */
    private final transient JexlInfo info;

    /** Maximum number of characters around exception location. */
    private static final int MAX_EXCHARLOC = 42;

    /**
     * Creates a new JexlException.
     *
     * @param node the node causing the error
     * @param msg  the error message
     */
    public JexlException(JexlNode node, String msg) {
        this(node, msg, null);
    }

    /**
     * Creates a new JexlException.
     *
     * @param node  the node causing the error
     * @param msg   the error message
     * @param cause the exception causing the error
     */
    public JexlException(JexlNode node, String msg, Throwable cause) {
        super(msg != null ? msg : "", unwrap(cause));
        if (node != null) {
            mark = node;
            info = node.jexlInfo();
        } else {
            mark = null;
            info = null;
        }
    }

    /**
     * Creates a new JexlException.
     *
     * @param jinfo the debugging information associated
     * @param msg   the error message
     * @param cause the exception causing the error
     */
    public JexlException(JexlInfo jinfo, String msg, Throwable cause) {
        super(msg != null ? msg : "", unwrap(cause));
        mark = null;
        info = jinfo;
    }

    /**
     * Gets the specific information for this exception.
     *
     * @return the information
     */
    public JexlInfo getInfo() {
        return getInfo(mark, info);
    }

    /**
     * Creates a string builder pre-filled with common error information (if possible).
     *
     * @param node the node
     * @return a string builder
     */
    private static StringBuilder errorAt(JexlNode node) {
        JexlInfo info = node != null? getInfo(node, node.jexlInfo()) : null;
        StringBuilder msg = new StringBuilder();
        if (info != null) {
            msg.append(info.toString());
        } else {
            msg.append("?:");
        }
        msg.append(' ');
        return msg;
    }

    /**
     * Gets the most specific information attached to a node.
     *
     * @param node the node
     * @param info the information
     * @return the information or null
     */
    public static JexlInfo getInfo(JexlNode node, JexlInfo info) {
        if (info != null && node != null) {
            final Debugger dbg = new Debugger();
            if (dbg.debug(node)) {
                return new JexlInfo(info) {
                    @Override
                    public JexlInfo.Detail getDetail() {
                        return dbg;
                    }
                };
            }
        }
        return info;
    }

    /**
     * Cleans a JexlException from any org.apache.commons.jexl3.internal stack trace element.
     *
     * @return this exception
     */
    public JexlException clean() {
        return clean(this);
    }

    /**
     * Cleans a Throwable from any org.apache.commons.jexl3.internal stack trace element.
     *
     * @param <X>    the throwable type
     * @param xthrow the thowable
     * @return the throwable
     */
    private static <X extends Throwable> X clean(X xthrow) {
        if (xthrow != null) {
            List<StackTraceElement> stackJexl = new ArrayList<StackTraceElement>();
            for (StackTraceElement se : xthrow.getStackTrace()) {
                String className = se.getClassName();
                if (!className.startsWith("org.apache.commons.jexl3.internal")
                        && !className.startsWith("org.apache.commons.jexl3.parser")) {
                    stackJexl.add(se);
                }
            }
            xthrow.setStackTrace(stackJexl.toArray(new StackTraceElement[stackJexl.size()]));
        }
        return xthrow;
    }

    /**
     * Unwraps the cause of a throwable due to reflection.
     *
     * @param xthrow the throwable
     * @return the cause
     */
    private static Throwable unwrap(Throwable xthrow) {
        if (xthrow instanceof InvocationTargetException) {
            return xthrow.getCause();
        } else if (xthrow instanceof UndeclaredThrowableException) {
            return xthrow.getCause();
        } else {
            return xthrow;
        }
    }

    /**
     * Merge the node info and the cause info to obtain best possible location.
     *
     * @param info  the node
     * @param cause the cause
     * @return the info to use
     */
    private static JexlInfo merge(JexlInfo info, JavaccError cause) {
        JexlInfo dbgn = info != null ? info : null;
        if (cause == null) {
            return dbgn;
        } else if (dbgn == null) {
            return new JexlInfo("", cause.getLine(), cause.getColumn());
        } else {
            return new JexlInfo(dbgn.getName(), cause.getLine(), cause.getColumn());
        }
    }

    /**
     * Accesses detailed message.
     *
     * @return the message
     */
    protected String detailedMessage() {
        return super.getMessage();
    }

    /**
     * Formats an error message from the parser.
     *
     * @param prefix the prefix to the message
     * @param expr   the expression in error
     * @return the formatted message
     */
    protected String parserError(String prefix, String expr) {
        int length = expr.length();
        if (length < MAX_EXCHARLOC) {
            return prefix + " error in '" + expr + "'";
        } else {
            int begin = info.getColumn();
            int end = begin + (MAX_EXCHARLOC / 2);
            begin -= (MAX_EXCHARLOC / 2);
            if (begin < 0) {
                end -= begin;
                begin = 0;
            }
            return prefix + " error near '... "
                    + expr.substring(begin, end > length ? length : end) + " ...'";
        }
    }
    
    /**
     * Pleasing checkstyle.
     * @return the info
     */
    protected JexlInfo info() {
        return info;
    }

    /**
     * Thrown when tokenization fails.
     *
     * @since 3.0
     */
    public static class Tokenization extends JexlException {
        /**
         * Creates a new Tokenization exception instance.
         * @param info  the location info
         * @param cause the javacc cause
         */
        public Tokenization(JexlInfo info, TokenMgrError cause) {
            super(merge(info, cause), cause.getAfter(), null);
        }

        /**
         * @return the specific detailed message
         */
        public String getDetail() {
            return super.detailedMessage();
        }

        @Override
        protected String detailedMessage() {
            return parserError("tokenization", getDetail());
        }
    }

    /**
     * Thrown when parsing fails.
     *
     * @since 3.0
     */
    public static class Parsing extends JexlException {
        /**
         * Creates a new Parsing exception instance.
         *
         * @param info  the location information
         * @param cause the javacc cause
         */
        public Parsing(JexlInfo info, ParseException cause) {
            super(merge(info, cause), cause.getAfter(), null);
        }

        /**
         * Creates a new Parsing exception instance.
         *
         * @param info the location information
         * @param msg  the message
         */
        public Parsing(JexlInfo info, String msg) {
            super(info, msg, null);
        }

        /**
         * @return the specific detailed message
         */
        public String getDetail() {
            return super.detailedMessage();
        }

        @Override
        protected String detailedMessage() {
            return parserError("parsing", getDetail());
        }
    }

    /**
     * Thrown when parsing fails due to an ambiguous statement.
     *
     * @since 3.0
     */
    public static class Ambiguous extends Parsing {
        /** The mark at which ambiguity might stop and recover. */
        private JexlInfo recover = null;
        /**
         * Creates a new Ambiguous statement exception instance.
         * @param info  the location information
         * @param expr  the source expression line
         */
        public Ambiguous(JexlInfo info, String expr) {
           this(info, null, expr);
        }
                
        /**
         * Creates a new Ambiguous statement exception instance.
         * @param begin  the start location information
         * @param end the end location information
         * @param expr  the source expression line
         */
        public Ambiguous(JexlInfo begin, JexlInfo end, String expr) {
            super(begin, expr);
            recover = end;
        }
        
        @Override
        protected String detailedMessage() {
            return parserError("ambiguous statement", getDetail());
        }

        /**
         * Tries to remove this ambiguity in the source.
         * @param src the source that triggered this exception
         * @return the source with the ambiguous statement removed 
         *         or null if no recovery was possible
         */
        public String tryCleanSource(String src) {
            JexlInfo ji = info();
            return ji == null || recover == null
                  ? src
                  : sliceSource(src, ji.getLine(), ji.getColumn(), recover.getLine(), recover.getColumn());
        }
    }

    /**
     * Removes a slice from a source.
     * @param src the source
     * @param froml the begin line
     * @param fromc the begin column
     * @param tol the to line
     * @param toc the to column
     * @return the source with the (begin) to (to) zone removed
     */
    public static String sliceSource(String src, int froml, int fromc, int tol, int toc) {
        BufferedReader reader = new BufferedReader(new StringReader(src));
        StringBuilder buffer = new StringBuilder();
        String line;
        int cl = 1;
        try {
            while ((line = reader.readLine()) != null) {
                if (cl < froml || cl > tol) {
                    buffer.append(line).append('\n');
                } else {
                    if (cl == froml) {
                        buffer.append(line.substring(0, fromc - 1));
                    }
                    if (cl == tol) {
<<<<<<< HEAD
                        buffer.append(line.substring(toc));
=======
                        buffer.append(line.substring(toc + 1));
>>>>>>> 1d2be49e
                    }
                } // else ignore line
                cl += 1;
            }
        } catch (IOException xignore) {
            //damn the checked exceptions :-)
        }
        return buffer.toString();
    }

    /**
     * Thrown when reaching stack-overflow.
     *
     * @since 3.2
     */
    public static class StackOverflow extends JexlException {
        /**
         * Creates a new stack overflow exception instance.
         *
         * @param info  the location information
         * @param name  the unknown method
         * @param cause the exception causing the error
         */
        public StackOverflow(JexlInfo info, String name, Throwable cause) {
            super(info, name, cause);
        }

        /**
         * @return the specific detailed message
         */
        public String getDetail() {
            return super.detailedMessage();
        }

        @Override
        protected String detailedMessage() {
            return "stack overflow " + getDetail();
        }
    }
    
    /**
     * Thrown when parsing fails due to an invalid assigment.
     *
     * @since 3.0
     */
    public static class Assignment extends Parsing {
        /**
         * Creates a new Assignment statement exception instance.
         *
         * @param info  the location information
         * @param expr  the source expression line
         */
        public Assignment(JexlInfo info, String expr) {
            super(info, expr);
        }

        @Override
        protected String detailedMessage() {
            return parserError("assignment", getDetail());
        }
    }

    /**
     * Thrown when parsing fails due to a disallowed feature.
     *
     * @since 3.2
     */
    public static class Feature extends Parsing {
        /** The feature code. */
        private final int code;
        /**
         * Creates a new Ambiguous statement exception instance.
         * @param info  the location information
         * @param feature the feature code
         * @param expr  the source expression line
         */
        public Feature(JexlInfo info, int feature, String expr) {
            super(info, expr);
            this.code = feature;
        }

        @Override
        protected String detailedMessage() {
            return parserError(JexlFeatures.stringify(code), getDetail());
        }
    }

    /**
     * Thrown when a variable is unknown.
     *
     * @since 3.0
     */
    public static class Variable extends JexlException {
        /**
         * Undefined variable flag.
         */
        private final boolean undefined;
        /**
         * Creates a new Variable exception instance.
         *
         * @param node the offending ASTnode
         * @param var  the unknown variable
         * @param undef whether the variable is undefined or evaluated as null
         */
        public Variable(JexlNode node, String var, boolean undef) {
            super(node, var, null);
            undefined = undef;
        }

        /**
         * Whether the variable causing an error is undefined or evaluated as null.
         *
         * @return true if undefined, false otherwise
         */
        public boolean isUndefined() {
            return undefined;
        }

        /**
         * @return the variable name
         */
        public String getVariable() {
            return super.detailedMessage();
        }

        @Override
        protected String detailedMessage() {
            return (undefined? "undefined" : "null value") + " variable " + getVariable();
        }
    }

    /**
     * Generates a message for a variable error.
     *
     * @param node the node where the error occurred
     * @param variable the variable
     * @param undef whether the variable is null or undefined
     * @return the error message
     */
    public static String variableError(JexlNode node, String variable, boolean undef) {
        StringBuilder msg = errorAt(node);
        if (undef) {
            msg.append("undefined");
        } else {
            msg.append("null value");
        }
        msg.append(" variable ");
        msg.append(variable);
        return msg.toString();
    }

    /**
     * Thrown when a property is unknown.
     *
     * @since 3.0
     */
    public static class Property extends JexlException {
        /**
         * Undefined variable flag.
         */
        private final boolean undefined;
               
        /**
         * Creates a new Property exception instance.
         *
         * @param node the offending ASTnode
         * @param pty  the unknown property
         * @param cause the exception causing the error
         * @deprecated 3.2
         */
        @Deprecated
        public Property(JexlNode node, String pty, Throwable cause) {
            this(node, pty, true, cause);
        }
        
        /**
         * Creates a new Property exception instance.
         *
         * @param node the offending ASTnode
         * @param pty  the unknown property
         * @param undef whether the variable is null or undefined
         * @param cause the exception causing the error
         */
        public Property(JexlNode node, String pty, boolean undef, Throwable cause) {
            super(node, pty, cause);
            undefined = undef;
        }

        /**
         * Whether the variable causing an error is undefined or evaluated as null.
         *
         * @return true if undefined, false otherwise
         */
        public boolean isUndefined() {
            return undefined;
        }

        /**
         * @return the property name
         */
        public String getProperty() {
            return super.detailedMessage();
        }

        @Override
        protected String detailedMessage() {
            return (undefined? "undefined" : "null value") + " property " + getProperty();
        }
    }

    /**
     * Generates a message for an unsolvable property error.
     *
     * @param node the node where the error occurred
     * @param pty the property
     * @param undef whether the property is null or undefined
     * @return the error message
     */
    public static String propertyError(JexlNode node, String pty, boolean undef) {
        StringBuilder msg = errorAt(node);
        if (undef) {
            msg.append("unsolvable");
        } else {
            msg.append("null value");
        }
        msg.append(" property ");
        msg.append(pty);
        return msg.toString();
    }

    /**
     * Thrown when a method or ctor is unknown, ambiguous or inaccessible.
     *
     * @since 3.0
     */
    public static class Method extends JexlException {
        /**
         * Creates a new Method exception instance.
         *
         * @param node  the offending ASTnode
         * @param name  the method name
         */
        public Method(JexlNode node, String name) {
            super(node, name);
        }

        /**
         * Creates a new Method exception instance.
         *
         * @param info  the location information
         * @param name  the unknown method
         * @param cause the exception causing the error
         */
        public Method(JexlInfo info, String name, Throwable cause) {
            super(info, name, cause);
        }

        /**
         * @return the method name
         */
        public String getMethod() {
            return super.detailedMessage();
        }

        @Override
        protected String detailedMessage() {
            return "unsolvable function/method '" + getMethod() + "'";
        }
    }

    /**
     * Generates a message for a unsolvable method error.
     *
     * @param node the node where the error occurred
     * @param method the method name
     * @return the error message
     */
    public static String methodError(JexlNode node, String method) {
        StringBuilder msg = errorAt(node);
        msg.append("unsolvable function/method '");
        msg.append(method);
        msg.append('\'');
        return msg.toString();
    }

    /**
     * Thrown when an operator fails.
     *
     * @since 3.0
     */
    public static class Operator extends JexlException {
        /**
         * Creates a new Operator exception instance.
         *
         * @param node  the location information
         * @param symbol  the operator name
         * @param cause the exception causing the error
         */
        public Operator(JexlNode node, String symbol, Throwable cause) {
            super(node, symbol, cause);
        }

        /**
         * @return the method name
         */
        public String getSymbol() {
            return super.detailedMessage();
        }

        @Override
        protected String detailedMessage() {
            return "error calling operator '" + getSymbol() + "'";
        }
    }

    /**
     * Generates a message for an operator error.
     *
     * @param node the node where the error occurred
     * @param symbol the operator name
     * @return the error message
     */
    public static String operatorError(JexlNode node, String symbol) {
        StringBuilder msg = errorAt(node);
        msg.append("error calling operator '");
        msg.append(symbol);
        msg.append('\'');
        return msg.toString();
    }

    /**
     * Thrown when an annotation handler throws an exception.
     *
     * @since 3.1
     */
    public static class Annotation extends JexlException {
        /**
         * Creates a new Annotation exception instance.
         *
         * @param node  the annotated statement node
         * @param name  the annotation name
         * @param cause the exception causing the error
         */
        public Annotation(JexlNode node, String name, Throwable cause) {
            super(node, name, cause);
        }

        /**
         * @return the annotation name
         */
        public String getAnnotation() {
            return super.detailedMessage();
        }

        @Override
        protected String detailedMessage() {
            return "error processing annotation '" + getAnnotation() + "'";
        }
    }

    /**
     * Generates a message for an annotation error.
     *
     * @param node the node where the error occurred
     * @param annotation the annotation name
     * @return the error message
     * @since 3.1
     */
    public static String annotationError(JexlNode node, String annotation) {
        StringBuilder msg = errorAt(node);
        msg.append("error processing annotation '");
        msg.append(annotation);
        msg.append('\'');
        return msg.toString();
    }

    /**
     * Thrown to return a value.
     *
     * @since 3.0
     */
    public static class Return extends JexlException {

        /** The returned value. */
        private final Object result;

        /**
         * Creates a new instance of Return.
         *
         * @param node  the return node
         * @param msg   the message
         * @param value the returned value
         */
        public Return(JexlNode node, String msg, Object value) {
            super(node, msg, null);
            this.result = value;
        }

        /**
         * @return the returned value
         */
        public Object getValue() {
            return result;
        }
    }

    /**
     * Thrown to cancel a script execution.
     *
     * @since 3.0
     */
    public static class Cancel extends JexlException {
        /**
         * Creates a new instance of Cancel.
         *
         * @param node the node where the interruption was detected
         */
        public Cancel(JexlNode node) {
            super(node, "execution cancelled", null);
        }
    }

    /**
     * Thrown to break a loop.
     *
     * @since 3.0
     */
    public static class Break extends JexlException {
        /**
         * Creates a new instance of Break.
         *
         * @param node the break
         */
        public Break(JexlNode node) {
            super(node, "break loop", null);
        }
    }

    /**
     * Thrown to continue a loop.
     *
     * @since 3.0
     */
    public static class Continue extends JexlException {
        /**
         * Creates a new instance of Continue.
         *
         * @param node the continue
         */
        public Continue(JexlNode node) {
            super(node, "continue loop", null);
        }
    }

    /**
     * Thrown to remove an element from underlying iterator collection within a loop.
     *
     * @since 3.2
     */
    public static class Remove extends JexlException {
        /**
         * Creates a new instance of Remove.
         *
         * @param node the remove
         */
        public Remove(JexlNode node) {
            super(node, "remove", null);
        }
    }

    /**
     * Detailed info message about this error.
     * Format is "debug![begin,end]: string \n msg" where:
     *
     * - debug is the debugging information if it exists (@link JexlEngine.setDebug)
     * - begin, end are character offsets in the string for the precise location of the error
     * - string is the string representation of the offending expression
     * - msg is the actual explanation message for this error
     *
     * @return this error as a string
     */
    @Override
    public String getMessage() {
        StringBuilder msg = new StringBuilder();
        if (info != null) {
            msg.append(info.toString());
        } else {
            msg.append("?:");
        }
        msg.append(' ');
        msg.append(detailedMessage());
        Throwable cause = getCause();
        if (cause instanceof JexlArithmetic.NullOperand) {
            msg.append(" caused by null operand");
        }
        return msg.toString();
    }
}<|MERGE_RESOLUTION|>--- conflicted
+++ resolved
@@ -235,7 +235,7 @@
                     + expr.substring(begin, end > length ? length : end) + " ...'";
         }
     }
-    
+
     /**
      * Pleasing checkstyle.
      * @return the info
@@ -327,7 +327,7 @@
         public Ambiguous(JexlInfo info, String expr) {
            this(info, null, expr);
         }
-                
+
         /**
          * Creates a new Ambiguous statement exception instance.
          * @param begin  the start location information
@@ -338,7 +338,7 @@
             super(begin, expr);
             recover = end;
         }
-        
+
         @Override
         protected String detailedMessage() {
             return parserError("ambiguous statement", getDetail());
@@ -347,7 +347,7 @@
         /**
          * Tries to remove this ambiguity in the source.
          * @param src the source that triggered this exception
-         * @return the source with the ambiguous statement removed 
+         * @return the source with the ambiguous statement removed
          *         or null if no recovery was possible
          */
         public String tryCleanSource(String src) {
@@ -381,11 +381,7 @@
                         buffer.append(line.substring(0, fromc - 1));
                     }
                     if (cl == tol) {
-<<<<<<< HEAD
-                        buffer.append(line.substring(toc));
-=======
                         buffer.append(line.substring(toc + 1));
->>>>>>> 1d2be49e
                     }
                 } // else ignore line
                 cl += 1;
@@ -425,7 +421,7 @@
             return "stack overflow " + getDetail();
         }
     }
-    
+
     /**
      * Thrown when parsing fails due to an invalid assigment.
      *
@@ -547,7 +543,7 @@
          * Undefined variable flag.
          */
         private final boolean undefined;
-               
+
         /**
          * Creates a new Property exception instance.
          *
@@ -560,7 +556,7 @@
         public Property(JexlNode node, String pty, Throwable cause) {
             this(node, pty, true, cause);
         }
-        
+
         /**
          * Creates a new Property exception instance.
          *
