--- conflicted
+++ resolved
@@ -94,11 +94,7 @@
                         </p>
                         <p>
                             <strong>N.B.</strong> the following keywords are reserved, and cannot be used as a variable name or property when using the dot operator:
-<<<<<<< HEAD
                             <code>or and eq ne lt gt le ge in div mod not this null true false new var do while break continue remove function return</code>
-=======
-                            <code>or and eq ne lt gt le ge div mod not null true false new do while var break continue return</code>
->>>>>>> 02f4e335
                             For example, the following is invalid:
                             <code>my.new.dotted.var // invalid ('new' is keyword)</code>
                             In such cases, quoted identifiers or the [ ] operator can be used, for example:
@@ -193,9 +189,9 @@
                     <td>Function call</td>
                     <td>
                         Calling a function follows the usual convention, e.g.
-                        <code>fun(17, 25)</code> will call the <code>fun</code> function with arguments <code>17</code> 
+                        <code>fun(17, 25)</code> will call the <code>fun</code> function with arguments <code>17</code>
                         and <code>25</code>
-                        <p>Argument comprehentions syntax can also be used to pass variable number of arguments based on other iterable objects, 
+                        <p>Argument comprehentions syntax can also be used to pass variable number of arguments based on other iterable objects,
                             like collections and arrays, e.g. <code>fun(...[17, 25])</code>
                             will call the <code>fun</code> function with arguments <code>17</code> and <code>25</code></p>
                     </td>
@@ -242,7 +238,7 @@
                         Generator iterator terminates only when the generator function returns null; If the <code>initialValue</code>
                         is null, then the initally empty iterator will be created.</p>
                         <p>The generator function can also take two arguments <code>(index, value) -> {index &lt; 10 ? value + 2 : null}</code>
-                        with the first argument <code>index</code> being the zero based index of the next generated element of the sequence, 
+                        with the first argument <code>index</code> being the zero based index of the next generated element of the sequence,
                         and the second <code>value</code> is the previously generated element.</p>
                     </td>
                 </tr>
@@ -395,11 +391,7 @@
                     </td>
                 </tr>
                 <tr>
-<<<<<<< HEAD
-                    <td>Regex literals</td>
-=======
                     <td>Regular expression (regex) literals</td>
->>>>>>> 02f4e335
                     <td>
                         Start with <code>~/</code> and ends with <code>/</code> delimiters, e.g.
                         <code>~/ABC.*/</code>
@@ -438,7 +430,7 @@
                         <p>This syntax creates an <code>Object[]</code>.</p>
                         <p>Empty array literal can be specified as <code>[]</code> with result of creating <code>Object[]</code></p>
                         <p>Array literal can be specified as <code>[]</code> with result of creating <code>Object[]</code></p>
-                        <p>Array comprehentions syntax can also be used to construct arrays based on other iterable objects, 
+                        <p>Array comprehentions syntax can also be used to construct arrays based on other iterable objects,
                             like collections and arrays, e.g.<code>[1, 2, 3, ...[4, 5, 6]]</code></p>
                         <p>
                             JEXL will attempt to strongly type the array; if all entries are of the same class or if all
@@ -457,7 +449,7 @@
                         <code>[ 1, 2, "three",...]</code>
                         <p>This syntax creates an <code>ArrayList&lt;Object&gt;</code>.</p>
                         <p>Empty list literal can be specified as <code>[...]</code></p>
-                        <p>List comprehentions syntax can also be used to construct lists based on other iterable objects, 
+                        <p>List comprehentions syntax can also be used to construct lists based on other iterable objects,
                             like collections and arrays, e.g.<code>[1, 2, 3, ...[4, 5, 6],...]</code></p>
                     </td>
                 </tr>
@@ -469,7 +461,7 @@
                         <code>{ "one" , 2, "more"}</code>
                         <p>This syntax creates a <code>HashSet&lt;Object&gt;</code>.</p>
                         <p>Empty set literal can be specified as <code>{}</code></p>
-                        <p>Set comprehentions syntax can also be used to construct sets based on other iterable objects, 
+                        <p>Set comprehentions syntax can also be used to construct sets based on other iterable objects,
                             like collections and arrays, e.g.<code>{1, 2, 3, ...[4, 5, 6]}</code></p>
                     </td>
                 </tr>
@@ -481,7 +473,7 @@
                         <code>{ "one" : 1, "two" : 2, "three" : 3, "more": "many more" }</code>
                         <p>This syntax creates a <code>HashMap&lt;Object,Object&gt;</code>.</p>
                         <p>Empty map literal can be specified as <code>{:}</code></p>
-                        <p>Map comprehentions syntax can also be used to construct maps based on other maps, 
+                        <p>Map comprehentions syntax can also be used to construct maps based on other maps,
                              e.g.<code>{1:1, 2:2, 3:3, *:...{4:4, 5:5, 6:6}}</code></p>
                     </td>
                 </tr>
@@ -952,7 +944,7 @@
                     <td>
                         An array projection operator <code>a.[foo,bar]</code> can define one or more projection dimensions.
                         In case of only one defined dimension <code>a.[foo]</code>, the projection operator creates an iterator
-                        that produces a single value. In case of more than one defined dimension <code>a.[foo,bar,quux]</code>, 
+                        that produces a single value. In case of more than one defined dimension <code>a.[foo,bar,quux]</code>,
                         the projection operator creates an iterator that produces an array of the corresponding values.
                     </td>
                     <td>Key-value projection</td>
@@ -966,21 +958,21 @@
                         that produces only the objects that satisfy the specified condition.
                         In its basic form the function takes one argument which is the next element of the iterable object.
                         In extended form the function can take two arguments <code>(index,value) -> {index &lt; 10}</code>
-                        with the first argument <code>index</code> being the zero based index of the next element of the iterable 
+                        with the first argument <code>index</code> being the zero based index of the next element of the iterable
                         object, and the second <code>value</code> is the next element itself.
                     </td>
                     <td>Reduction</td>
                     <td>
                         A reduction operator <code>a.@(defaultValue : (result,value) -> {result + value})</code> evaluates
-                        the specified function to produce a value from series of values returned by an iterable object. 
+                        the specified function to produce a value from series of values returned by an iterable object.
                         If the iterable object contains no data, the <code>defaultValue</code> will be returned, otherwise
-                        the function <code>(result,value) -> {result + value}</code> will be called for each value returned 
-                        by the iterable object. In its basic form the function takes two arguments, with the first argument 
+                        the function <code>(result,value) -> {result + value}</code> will be called for each value returned
+                        by the iterable object. In its basic form the function takes two arguments, with the first argument
                         <code>result</code> being a partial reduction operator result, and the second argument <code>value</code>
-                        being the next element of the iterable object. The function can also take only one argument 
+                        being the next element of the iterable object. The function can also take only one argument
                         <code>result -> {result + 1}</code>, or take no arguments at all<code>() -> {nextid()}</code>.
                         In extended form the function can take three arguments <code>(result,index,value) -> {result + value}</code>
-                        with additional argument <code>index</code> being the zero based index of the next element of the iterable 
+                        with additional argument <code>index</code> being the zero based index of the next element of the iterable
                         object.
                         <p>Note that the default value of the reduction operator can be omitted
                            <code>a.@((result,value) -> {result + value})</code>, in that case the default value will be null</p>
@@ -1051,15 +1043,12 @@
                     <td>continue</td>
                     <td>
                         Within loops (do/while/for), allows to skip to the next iteration.
-<<<<<<< HEAD
                     </td>
                 </tr>
                 <tr>
                     <td>remove</td>
                     <td>
                         Within for loops, allows to remove current element from underlying iterator collection and skip to the next iteration.
-=======
->>>>>>> 02f4e335
                     </td>
                 </tr>
                 <tr>
@@ -1072,4 +1061,4 @@
         </section>
 
     </body>
-</document>
+</document>